--- conflicted
+++ resolved
@@ -1,10 +1,3 @@
-<<<<<<< HEAD
-(cd rust/ && cargo test --workspace --exclude=uom) && \
-(cd rust/fastsim-py/ && maturin develop --release) && \
-DEVELOP_MODE=True pip install -e ".[dev]" && \
-pytest -v fastsim/tests/
-=======
 (cd rust/ && cargo test) && \
 pip install -qe ".[dev]" && \
-pytest -v python/fastsim/tests/
->>>>>>> e0eb6a44
+pytest -v python/fastsim/tests/