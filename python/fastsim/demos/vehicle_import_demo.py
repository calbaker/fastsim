"""
Vehicle Import Demonstration
This module demonstrates the vehicle import API
"""
# %%
from fastsim import fastsimrust

REQUIRED_FEATURE = "vehicle-import"
if __name__ == "__main__" and REQUIRED_FEATURE not in fastsimrust.enabled_features():
    raise NotImplementedError(
        f'Feature "{REQUIRED_FEATURE}" is required to run this demo'
    )

# %%
# Preamble: Basic imports
import os, pathlib

import fastsim.fastsimrust as fsr
import fastsim.utils as utils

<<<<<<< HEAD
import tempfile

#for testing demo files, false when running automatic tests
=======
# for testing demo files, false when running automatic tests
>>>>>>> 92da6ca5
SHOW_PLOTS = utils.show_plots()

# %%
if SHOW_PLOTS:
    # Setup some directories
    THIS_DIR = pathlib.Path(__file__).parent.absolute()
    # If the current directory is the fastsim installation directory, then the
    # output directory should be temporary directory
    if "site-packages/fastsim" in str(pathlib.Path(THIS_DIR)):
        OUTPUT_DIR_FULL = tempfile.TemporaryDirectory()
        OUTPUT_DIR = OUTPUT_DIR_FULL.name
        is_temp_dir = True
    # If the current directory is not the fastsim installation directory, find or
    # create "demo_output" directory to save outputs
    else:
        OUTPUT_DIR = pathlib.Path(THIS_DIR) / "demo_output"
        if not OUTPUT_DIR.exists():
            OUTPUT_DIR.mkdir(parents=True, exist_ok=True)
        is_temp_dir = False

# %%
# List available options for the given year / make / model
make = "Toyota"
model = "Corolla"
year = "2022"

# NOTE: two additional optional arguments can be passed to get_options_for_year_make_model.
# They are the cache_url which is the URL for a file download service to retrieve cache data by year
# and also a data directory where that cache data will be stored.
# If not provided, they default to NREL's cache URL and the OS specific config data directory for this application.
# Also note that, due to interop requirements, these must be passed in as python strings. For example, a
# Python pathlib.Path object will be rejected.

options = fsr.get_options_for_year_make_model(year, make, model)
if SHOW_PLOTS:
    for opt in options:
        print(f"{opt.id}: {opt.transmission}")

# %%
# Get the data for the given option
data = options[1]
if SHOW_PLOTS:
    print(
        f"{data.year} {data.make} {data.model}: {data.comb_mpg_fuel1} mpg ({data.city_mpg_fuel1} CITY / {data.highway_mpg_fuel1} HWY)"
    )

# %%
# Import the vehicle
other_inputs = fsr.OtherVehicleInputs(
    vehicle_width_in=68.0,
    vehicle_height_in=58.0,
    fuel_tank_gal=12.0,
    ess_max_kwh=0.0,
    mc_max_kw=0.0,
    ess_max_kw=0.0,
    fc_max_kw=None,
)  # None -> calculate from EPA data

# NOTE: two additional optional arguments can be passed to vehicle_import_by_id_and_year.
# They are the cache_url which is the URL for a file download service to retrieve cache data by year
# and also a data directory where that cache data will be stored.
# If not provided, they default to NREL's cache URL and the OS specific config data directory for this application.
# Also note that, due to interop requirements, these must be passed in as python strings. For example, a
# Python pathlib.Path object will be rejected.

rv = fsr.vehicle_import_by_id_and_year(data.id, int(year), other_inputs)

<<<<<<< HEAD
if SHOW_PLOTS:
    fsr.export_vehicle_to_file(rv, os.path.join(OUTPUT_DIR, "demo-vehicle.yaml"))
=======
rv.to_file(OUTPUT_DIR / "demo-vehicle.yaml")
>>>>>>> 92da6ca5

# %%
# Alternative API for importing all vehicles at once
# This API will import all matching configurations for
# the given year, make, and model.

# NOTE: two additional optional arguments can be passed to import_all_vehicles.
# They are the cache_url which is the URL for a file download service to retrieve cache data by year
# and also a data directory where that cache data will be stored.
# If not provided, they default to NREL's cache URL and the OS specific config data directory for this application.
# Also note that, due to interop requirements, these must be passed in as python strings. For example, a
# Python pathlib.Path object will be rejected.

vehs = fsr.import_all_vehicles(int(year), make, model, other_inputs)
if SHOW_PLOTS:
    for v in vehs:
        print(f"Imported {v.scenario_name}")
    if is_temp_dir:
        OUTPUT_DIR_FULL.cleanup()<|MERGE_RESOLUTION|>--- conflicted
+++ resolved
@@ -18,14 +18,11 @@
 import fastsim.fastsimrust as fsr
 import fastsim.utils as utils
 
-<<<<<<< HEAD
 import tempfile
 
-#for testing demo files, false when running automatic tests
-=======
 # for testing demo files, false when running automatic tests
->>>>>>> 92da6ca5
 SHOW_PLOTS = utils.show_plots()
+SAVE_OUTPUT = SHOW_PLOTS
 
 # %%
 if SHOW_PLOTS:
@@ -92,12 +89,8 @@
 
 rv = fsr.vehicle_import_by_id_and_year(data.id, int(year), other_inputs)
 
-<<<<<<< HEAD
-if SHOW_PLOTS:
-    fsr.export_vehicle_to_file(rv, os.path.join(OUTPUT_DIR, "demo-vehicle.yaml"))
-=======
-rv.to_file(OUTPUT_DIR / "demo-vehicle.yaml")
->>>>>>> 92da6ca5
+if SAVE_OUTPUT:
+    rv.to_file(OUTPUT_DIR / "demo-vehicle.yaml")
 
 # %%
 # Alternative API for importing all vehicles at once
@@ -114,6 +107,4 @@
 vehs = fsr.import_all_vehicles(int(year), make, model, other_inputs)
 if SHOW_PLOTS:
     for v in vehs:
-        print(f"Imported {v.scenario_name}")
-    if is_temp_dir:
-        OUTPUT_DIR_FULL.cleanup()+        print(f"Imported {v.scenario_name}")