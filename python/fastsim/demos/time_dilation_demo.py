--- conflicted
+++ resolved
@@ -42,20 +42,13 @@
 
 sd_fixed = simdrive.RustSimDrive(cyc, veh)
 sim_params = sd_fixed.sim_params
-<<<<<<< HEAD
 sim_params.reset_orphaned()
-=======
 # activate time dilation (aka missed trace correction)
->>>>>>> 1952581d
 sim_params.missed_trace_correction=True
 # by setting `sim_params.max_time_dilation = 0.1`, we're ensuring that a simulation with 1 s
 # time steps will never exceed a 1.1 s time step to achieve trace matching
 sim_params.max_time_dilation = 0.1
-<<<<<<< HEAD
-# sim_params.time_dilation_tol = 1e-1
 sd_fixed.sim_params = sim_params
-=======
->>>>>>> 1952581d
 
 sd_base = simdrive.RustSimDrive(cyc, veh)
 
