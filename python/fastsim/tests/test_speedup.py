import time
import numpy as np
import fastsim as fsim
import os

n_iters = 5
run_tests = os.environ.get("RUN_SPEEDUP", "false").lower() == "true"

if run_tests:
    def test_hev_speedup():
        # minimum allowed f3 / f2 speed ratio
        min_speed_ratio_si_none = 2
        min_speed_ratio_si_1 = 1.4
    
<<<<<<< HEAD
    # load 2016 Toyota Prius Two from file
    veh = fsim.Vehicle.from_resource("2016_TOYOTA_Prius_Two.yaml")

    # Set `save_interval` at vehicle level -- cascades to all sub-components with time-varying states
    fsim.set_param_from_path(veh, "save_interval", 1)

    # load cycle from file
    cyc = fsim.Cycle.from_resource("udds.csv")

    # instantiate `SimDrive` simulation object
    sd0 = fsim.SimDrive(veh, cyc)

    t_fsim2_list = []
    t_fsim3_list = []
    t_fsim3_no_save_list = []

    for i in range(n_iters):
        sd = sd0.copy()
        # simulation start time
        t0 = time.perf_counter()
        sd.walk()
        # simulation end time
        t1 = time.perf_counter()
        if i > 1:
            t_fsim3_list.append(t1 - t0)

        sd_no_save = sd0.copy()
        fsim.set_param_from_path(sd_no_save, "veh.save_interval", None)
        # simulation start time
        t0 = time.perf_counter()
        sd_no_save.walk()
        # simulation end time
        t1 = time.perf_counter()
        if i > 1:
            t_fsim3_no_save_list.append(t1 - t0)

        sd2 = sd0.to_fastsim2()
        # simulation start time
        t0 = time.perf_counter()
        sd2.sim_drive()
        # simulation end time
        t1 = time.perf_counter()
        if i > 1:
            t_fsim2_list.append(t1 - t0)

    t_fsim2_mean = np.mean(t_fsim2_list)
    t_fsim3_mean = np.mean(t_fsim3_list)
    t_fsim3_no_save_mean = np.mean(t_fsim3_no_save_list)
    t_fsim2_median = np.median(t_fsim2_list)
    t_fsim3_median = np.median(t_fsim3_list)
    t_fsim3_no_save_median = np.median(t_fsim3_no_save_list)

    assert t_fsim2_mean / t_fsim3_mean > min_speed_ratio_si_1, \
        f"`min_speed_ratio_si_1`: {min_speed_ratio_si_1:.3G}, mean achieved ratio: {(t_fsim2_mean / t_fsim3_mean):.3G}"
    assert t_fsim2_median / t_fsim3_median > min_speed_ratio_si_1, \
        f"`min_speed_ratio_si_1`: {min_speed_ratio_si_1:.3G}, median achieved ratio: {(t_fsim2_median / t_fsim3_median):.3G}"

    assert t_fsim2_mean / t_fsim3_no_save_mean > min_speed_ratio_si_none, \
        f"`min_speed_ratio_si_none`: {min_speed_ratio_si_none:.3G}, mean achieved ratio: {(t_fsim2_mean / t_fsim3_no_save_mean):.3G}"
    assert t_fsim2_median / t_fsim3_no_save_median > min_speed_ratio_si_none, \
        f"`min_speed_ratio_si_none`: {min_speed_ratio_si_none:.3G}, median achieved ratio: {(t_fsim2_median / t_fsim3_no_save_median):.3G}"

def test_conv_speedup():
    # minimum allowed f3 / f2 speed ratio
    # there is some wiggle room on these but we're trying to get 10x speedup
    # relative to fastsim-2 with `save_interval` of `None`
    min_speed_ratio_si_none = 3.6
    min_speed_ratio_si_1 = 2.0
=======
        # load 2016 Toyota Prius Two from file
        veh = fsim.Vehicle.from_resource("2016_TOYOTA_Prius_Two.yaml")

        # Set `save_interval` at vehicle level -- cascades to all sub-components with time-varying states
        fsim.set_param_from_path(veh, "save_interval", 1)

        # load cycle from file
        cyc = fsim.Cycle.from_resource("udds.csv")

        # instantiate `SimDrive` simulation object
        sd0 = fsim.SimDrive(veh, cyc)

        t_fsim2_list = []
        t_fsim3_list = []
        t_fsim3_no_save_list = []

        for i in range(n_iters):
            sd = sd0.copy()
            # simulation start time
            t0 = time.perf_counter()
            sd.walk()
            # simulation end time
            t1 = time.perf_counter()
            if i > 1:
                t_fsim3_list.append(t1 - t0)

            sd_no_save = sd0.copy()
            fsim.set_param_from_path(sd_no_save, "veh.save_interval", None)
            # simulation start time
            t0 = time.perf_counter()
            sd_no_save.walk()
            # simulation end time
            t1 = time.perf_counter()
            if i > 1:
                t_fsim3_no_save_list.append(t1 - t0)

            sd2 = sd0.to_fastsim2()
            # simulation start time
            t0 = time.perf_counter()
            sd2.sim_drive()
            # simulation end time
            t1 = time.perf_counter()
            if i > 1:
                t_fsim2_list.append(t1 - t0)

        t_fsim2_mean = np.mean(t_fsim2_list)
        t_fsim3_mean = np.mean(t_fsim3_list)
        t_fsim3_no_save_mean = np.mean(t_fsim3_no_save_list)
        t_fsim2_median = np.median(t_fsim2_list)
        t_fsim3_median = np.median(t_fsim3_list)
        t_fsim3_no_save_median = np.median(t_fsim3_no_save_list)

        assert t_fsim2_mean / t_fsim3_mean > min_speed_ratio_si_1, \
            f"`min_speed_ratio_si_1`: {min_speed_ratio_si_1:.3G}, mean achieved ratio: {(t_fsim2_mean / t_fsim3_mean):.3G}"
        assert t_fsim2_median / t_fsim3_median > min_speed_ratio_si_1, \
            f"`min_speed_ratio_si_1`: {min_speed_ratio_si_1:.3G}, median achieved ratio: {(t_fsim2_median / t_fsim3_median):.3G}"

        assert t_fsim2_mean / t_fsim3_no_save_mean > min_speed_ratio_si_none, \
            f"`min_speed_ratio_si_none`: {min_speed_ratio_si_none:.3G}, mean achieved ratio: {(t_fsim2_mean / t_fsim3_no_save_mean):.3G}"
        assert t_fsim2_median / t_fsim3_no_save_median > min_speed_ratio_si_none, \
            f"`min_speed_ratio_si_none`: {min_speed_ratio_si_none:.3G}, median achieved ratio: {(t_fsim2_median / t_fsim3_no_save_median):.3G}"


    def test_conv_speedup():
        # minimum allowed f3 / f2 speed ratio
        # there is some wiggle room on these but we're trying to get 10x speedup
        # relative to fastsim-2 with `save_interval` of `None`
        min_speed_ratio_si_none = 3.8
        min_speed_ratio_si_1 = 2.0
>>>>>>> fcde5a11
    
        # load 2016 Toyota Prius Two from file
        veh = fsim.Vehicle.from_resource("2012_Ford_Fusion.yaml")

        # Set `save_interval` at vehicle level -- cascades to all sub-components with time-varying states
        fsim.set_param_from_path(veh, "save_interval", 1)

        # load cycle from file
        cyc = fsim.Cycle.from_resource("udds.csv")

        # instantiate `SimDrive` simulation object
        sd0 = fsim.SimDrive(veh, cyc)

        t_fsim2_list = []
        t_fsim3_list = []
        t_fsim3_no_save_list = []

        for i in range(n_iters):
            sd = sd0.copy()
            # simulation start time
            t0 = time.perf_counter()
            sd.walk()
            # simulation end time
            t1 = time.perf_counter()
            if i > 1:
                t_fsim3_list.append(t1 - t0)

            sd_no_save = sd0.copy()
            fsim.set_param_from_path(sd_no_save, "veh.save_interval", None)
            # simulation start time
            t0 = time.perf_counter()
            sd_no_save.walk()
            # simulation end time
            t1 = time.perf_counter()
            if i > 1:
                t_fsim3_no_save_list.append(t1 - t0)

            sd2 = sd0.to_fastsim2()
            # simulation start time
            t0 = time.perf_counter()
            sd2.sim_drive()
            # simulation end time
            t1 = time.perf_counter()
            if i > 1:
                t_fsim2_list.append(t1 - t0)

        t_fsim2_mean = np.mean(t_fsim2_list)
        t_fsim3_mean = np.mean(t_fsim3_list)
        t_fsim3_no_save_mean = np.mean(t_fsim3_no_save_list)
        t_fsim2_median = np.median(t_fsim2_list)
        t_fsim3_median = np.median(t_fsim3_list)
        t_fsim3_no_save_median = np.median(t_fsim3_no_save_list)

        assert t_fsim2_mean / t_fsim3_mean > min_speed_ratio_si_1, \
            f"`min_speed_ratio_si_1`: {min_speed_ratio_si_1:.3G}, achieved ratio: {(t_fsim2_mean / t_fsim3_mean):.3G}"
        assert t_fsim2_median / t_fsim3_median > min_speed_ratio_si_1, \
            f"`min_speed_ratio_si_1`: {min_speed_ratio_si_1:.3G}, achieved ratio: {(t_fsim2_median / t_fsim3_median):.3G}"

        assert t_fsim2_mean / t_fsim3_no_save_mean > min_speed_ratio_si_none, \
            f"`min_speed_ratio_si_none`: {min_speed_ratio_si_none:.3G}, achieved ratio: {(t_fsim2_mean / t_fsim3_no_save_mean):.3G}"
        assert t_fsim2_median / t_fsim3_no_save_median > min_speed_ratio_si_none, \
            f"`min_speed_ratio_si_none`: {min_speed_ratio_si_none:.3G}, achieved ratio: {(t_fsim2_median / t_fsim3_no_save_median):.3G}"

if __name__ == "__main__":
    import pytest
    pytest.main([__file__])<|MERGE_RESOLUTION|>--- conflicted
+++ resolved
@@ -12,76 +12,6 @@
         min_speed_ratio_si_none = 2
         min_speed_ratio_si_1 = 1.4
     
-<<<<<<< HEAD
-    # load 2016 Toyota Prius Two from file
-    veh = fsim.Vehicle.from_resource("2016_TOYOTA_Prius_Two.yaml")
-
-    # Set `save_interval` at vehicle level -- cascades to all sub-components with time-varying states
-    fsim.set_param_from_path(veh, "save_interval", 1)
-
-    # load cycle from file
-    cyc = fsim.Cycle.from_resource("udds.csv")
-
-    # instantiate `SimDrive` simulation object
-    sd0 = fsim.SimDrive(veh, cyc)
-
-    t_fsim2_list = []
-    t_fsim3_list = []
-    t_fsim3_no_save_list = []
-
-    for i in range(n_iters):
-        sd = sd0.copy()
-        # simulation start time
-        t0 = time.perf_counter()
-        sd.walk()
-        # simulation end time
-        t1 = time.perf_counter()
-        if i > 1:
-            t_fsim3_list.append(t1 - t0)
-
-        sd_no_save = sd0.copy()
-        fsim.set_param_from_path(sd_no_save, "veh.save_interval", None)
-        # simulation start time
-        t0 = time.perf_counter()
-        sd_no_save.walk()
-        # simulation end time
-        t1 = time.perf_counter()
-        if i > 1:
-            t_fsim3_no_save_list.append(t1 - t0)
-
-        sd2 = sd0.to_fastsim2()
-        # simulation start time
-        t0 = time.perf_counter()
-        sd2.sim_drive()
-        # simulation end time
-        t1 = time.perf_counter()
-        if i > 1:
-            t_fsim2_list.append(t1 - t0)
-
-    t_fsim2_mean = np.mean(t_fsim2_list)
-    t_fsim3_mean = np.mean(t_fsim3_list)
-    t_fsim3_no_save_mean = np.mean(t_fsim3_no_save_list)
-    t_fsim2_median = np.median(t_fsim2_list)
-    t_fsim3_median = np.median(t_fsim3_list)
-    t_fsim3_no_save_median = np.median(t_fsim3_no_save_list)
-
-    assert t_fsim2_mean / t_fsim3_mean > min_speed_ratio_si_1, \
-        f"`min_speed_ratio_si_1`: {min_speed_ratio_si_1:.3G}, mean achieved ratio: {(t_fsim2_mean / t_fsim3_mean):.3G}"
-    assert t_fsim2_median / t_fsim3_median > min_speed_ratio_si_1, \
-        f"`min_speed_ratio_si_1`: {min_speed_ratio_si_1:.3G}, median achieved ratio: {(t_fsim2_median / t_fsim3_median):.3G}"
-
-    assert t_fsim2_mean / t_fsim3_no_save_mean > min_speed_ratio_si_none, \
-        f"`min_speed_ratio_si_none`: {min_speed_ratio_si_none:.3G}, mean achieved ratio: {(t_fsim2_mean / t_fsim3_no_save_mean):.3G}"
-    assert t_fsim2_median / t_fsim3_no_save_median > min_speed_ratio_si_none, \
-        f"`min_speed_ratio_si_none`: {min_speed_ratio_si_none:.3G}, median achieved ratio: {(t_fsim2_median / t_fsim3_no_save_median):.3G}"
-
-def test_conv_speedup():
-    # minimum allowed f3 / f2 speed ratio
-    # there is some wiggle room on these but we're trying to get 10x speedup
-    # relative to fastsim-2 with `save_interval` of `None`
-    min_speed_ratio_si_none = 3.6
-    min_speed_ratio_si_1 = 2.0
-=======
         # load 2016 Toyota Prius Two from file
         veh = fsim.Vehicle.from_resource("2016_TOYOTA_Prius_Two.yaml")
 
@@ -144,14 +74,12 @@
         assert t_fsim2_median / t_fsim3_no_save_median > min_speed_ratio_si_none, \
             f"`min_speed_ratio_si_none`: {min_speed_ratio_si_none:.3G}, median achieved ratio: {(t_fsim2_median / t_fsim3_no_save_median):.3G}"
 
-
     def test_conv_speedup():
         # minimum allowed f3 / f2 speed ratio
         # there is some wiggle room on these but we're trying to get 10x speedup
         # relative to fastsim-2 with `save_interval` of `None`
-        min_speed_ratio_si_none = 3.8
+        min_speed_ratio_si_none = 3.6
         min_speed_ratio_si_1 = 2.0
->>>>>>> fcde5a11
     
         # load 2016 Toyota Prius Two from file
         veh = fsim.Vehicle.from_resource("2012_Ford_Fusion.yaml")
