name: wheels

on:
  push:
    tags:
      - "[0-9]+.[0-9]+.[0-9]+" # '[0-9]+.[0-9]+.[0-9]+' to match e.g. 2.0.8

jobs:
  build:
    name: build py3.${{ matrix.python-version }} on ${{ matrix.platform || matrix.os }}
    strategy:
      fail-fast: false
      matrix:
        os:
          - ubuntu
          - macos
          - windows
        python-version:
          - "8"
          - "9"
          - "10"
        include:
          - os: ubuntu
            platform: linux
          - os: windows
            ls: dir

    runs-on: ${{ format('{0}-latest', matrix.os) }}
    steps:
      - uses: actions/checkout@v2

      - name: set up python
        uses: actions/setup-python@v1
        with:
          python-version: "3.8"

      - name: set up rust
        if: matrix.os != 'ubuntu'
        uses: actions-rs/toolchain@v1
        with:
          profile: minimal
          toolchain: nightly
          override: true

<<<<<<< HEAD
    - run: rustup target add aarch64-apple-darwin
      if: matrix.os == 'macos'

    - name: install python dependencies
      run: pip install -U setuptools wheel twine cibuildwheel

    - name: build sdist
      if: matrix.os == 'ubuntu' && matrix.python-version == '8'
      run: |
        pip install -U setuptools-rust
        python setup.py sdist
    - name: build ${{ matrix.platform || matrix.os }} binaries
      run: cibuildwheel --output-dir dist
      env:
        CIBW_BUILD: 'cp3${{ matrix.python-version }}-*'
        CIBW_SKIP: '*-win32 *-musllinux* *i686 *ppc64le *s390x *aarch64'
        CIBW_PLATFORM: ${{ matrix.platform || matrix.os }}
        CIBW_TEST_COMMAND: 'python -m unittest discover {project}'
        CIBW_ARCHS_MACOS: 'universal2'
        # see https://cibuildwheel.readthedocs.io/en/stable/faq/#universal2
        CIBW_TEST_SKIP: '*_universal2:arm64'
        CIBW_ENVIRONMENT: 'PATH="$HOME/.cargo/bin:$PATH"'
        CIBW_ENVIRONMENT_WINDOWS: 'PATH="$UserProfile\.cargo\bin;$PATH"'
        CIBW_MANYLINUX_X86_64_IMAGE: 'manylinux2014'
        CIBW_MANYLINUX_I686_IMAGE: 'manylinux2014'
        CIBW_BEFORE_BUILD: >
          pip install -U setuptools-rust &&
          rustup default nightly &&
          rustup show
        CIBW_BEFORE_BUILD_LINUX: >
          pip install -U setuptools-rust &&
          curl https://sh.rustup.rs -sSf | sh -s -- --default-toolchain=nightly --profile=minimal -y &&
          rustup show

    - name: list dist files
      run: ${{ matrix.ls || 'ls -lh' }} dist/
=======
      - name: install python dependencies
        run: pip install -U setuptools wheel twine cibuildwheel

      - name: build sdist
        if: matrix.os == 'ubuntu' && matrix.python-version == '8'
        run: |
          pip install -U setuptools-rust
          python setup.py sdist
      - name: build ${{ matrix.platform || matrix.os }} binaries
        run: cibuildwheel --output-dir dist
        env:
          CIBW_BUILD: "cp3${{ matrix.python-version }}-*"
          CIBW_SKIP: "*-win32 *-musllinux* *i686 *ppc64le *s390x *aarch64"
          CIBW_PLATFORM: ${{ matrix.platform || matrix.os }}
          #         CIBW_TEST_REQUIRES: 'pytest'
          CIBW_TEST_COMMAND: "python -m unittest discover {project}"
          CIBW_ENVIRONMENT: 'PATH="$HOME/.cargo/bin:$PATH"'
          CIBW_ENVIRONMENT_WINDOWS: 'PATH="$UserProfile\.cargo\bin;$PATH"'
          CIBW_MANYLINUX_X86_64_IMAGE: "manylinux2014"
          CIBW_MANYLINUX_I686_IMAGE: "manylinux2014"
          CIBW_ARCHS_MACOS: universal2
          CIBW_BEFORE_BUILD: >
            pip install -U setuptools-rust &&
            rustup default nightly &&
            rustup show
          CIBW_BEFORE_BUILD_LINUX: >
            pip install -U setuptools-rust &&
            curl https://sh.rustup.rs -sSf | sh -s -- --default-toolchain=nightly --profile=minimal -y &&
            rustup show
      # - name: build windows 32bit binaries
      #   if: matrix.os == 'windows'
      #   run: cibuildwheel --output-dir dist
      #   env:
      #     CIBW_BUILD: 'cp3${{ matrix.python-version }}-win32'
      #     CIBW_PLATFORM: windows
      #     CIBW_TEST_REQUIRES: 'pytest'
      #     CIBW_TEST_COMMAND: 'pytest {project}/tests -s'
      #     CIBW_ENVIRONMENT: 'PATH="$UserProfile\.cargo\bin;$PATH"'
      #     CIBW_BEFORE_BUILD: >
      #       pip install -U setuptools-rust &&
      #       rustup toolchain install nightly-i686-pc-windows-msvc &&
      #       rustup default nightly-i686-pc-windows-msvc &&
      #       rustup override set nightly-i686-pc-windows-msvc &&
      #       rustup show
      - name: list dist files
        run: ${{ matrix.ls || 'ls -lh' }} dist/
>>>>>>> d92a40c9

      - uses: actions/upload-artifact@v3
        with:
          path: ./dist/*<|MERGE_RESOLUTION|>--- conflicted
+++ resolved
@@ -42,7 +42,6 @@
           toolchain: nightly
           override: true
 
-<<<<<<< HEAD
     - run: rustup target add aarch64-apple-darwin
       if: matrix.os == 'macos'
 
@@ -79,54 +78,6 @@
 
     - name: list dist files
       run: ${{ matrix.ls || 'ls -lh' }} dist/
-=======
-      - name: install python dependencies
-        run: pip install -U setuptools wheel twine cibuildwheel
-
-      - name: build sdist
-        if: matrix.os == 'ubuntu' && matrix.python-version == '8'
-        run: |
-          pip install -U setuptools-rust
-          python setup.py sdist
-      - name: build ${{ matrix.platform || matrix.os }} binaries
-        run: cibuildwheel --output-dir dist
-        env:
-          CIBW_BUILD: "cp3${{ matrix.python-version }}-*"
-          CIBW_SKIP: "*-win32 *-musllinux* *i686 *ppc64le *s390x *aarch64"
-          CIBW_PLATFORM: ${{ matrix.platform || matrix.os }}
-          #         CIBW_TEST_REQUIRES: 'pytest'
-          CIBW_TEST_COMMAND: "python -m unittest discover {project}"
-          CIBW_ENVIRONMENT: 'PATH="$HOME/.cargo/bin:$PATH"'
-          CIBW_ENVIRONMENT_WINDOWS: 'PATH="$UserProfile\.cargo\bin;$PATH"'
-          CIBW_MANYLINUX_X86_64_IMAGE: "manylinux2014"
-          CIBW_MANYLINUX_I686_IMAGE: "manylinux2014"
-          CIBW_ARCHS_MACOS: universal2
-          CIBW_BEFORE_BUILD: >
-            pip install -U setuptools-rust &&
-            rustup default nightly &&
-            rustup show
-          CIBW_BEFORE_BUILD_LINUX: >
-            pip install -U setuptools-rust &&
-            curl https://sh.rustup.rs -sSf | sh -s -- --default-toolchain=nightly --profile=minimal -y &&
-            rustup show
-      # - name: build windows 32bit binaries
-      #   if: matrix.os == 'windows'
-      #   run: cibuildwheel --output-dir dist
-      #   env:
-      #     CIBW_BUILD: 'cp3${{ matrix.python-version }}-win32'
-      #     CIBW_PLATFORM: windows
-      #     CIBW_TEST_REQUIRES: 'pytest'
-      #     CIBW_TEST_COMMAND: 'pytest {project}/tests -s'
-      #     CIBW_ENVIRONMENT: 'PATH="$UserProfile\.cargo\bin;$PATH"'
-      #     CIBW_BEFORE_BUILD: >
-      #       pip install -U setuptools-rust &&
-      #       rustup toolchain install nightly-i686-pc-windows-msvc &&
-      #       rustup default nightly-i686-pc-windows-msvc &&
-      #       rustup override set nightly-i686-pc-windows-msvc &&
-      #       rustup show
-      - name: list dist files
-        run: ${{ matrix.ls || 'ls -lh' }} dist/
->>>>>>> d92a40c9
 
       - uses: actions/upload-artifact@v3
         with:
