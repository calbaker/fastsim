--- conflicted
+++ resolved
@@ -561,14 +561,10 @@
         if self.sim_params.follow_allow {
             self.set_speed_for_target_gap(self.i);
         }
-<<<<<<< HEAD
         if self.sim_params.coast_allow {
             self.set_coast_speed(self.i)?;
         }
-        self.solve_step_rust(self.i)?;
-=======
         self.solve_step(self.i)?;
->>>>>>> 301f8367
 
         if self.sim_params.missed_trace_correction && (self.cyc0.dist_m().slice(s![0..self.i]).sum() > 0.0){
             self.set_time_dilation(self.i)?;
@@ -1769,12 +1765,8 @@
                 do_coast = false;
             } else {
                 // distance to next stop (m)
-<<<<<<< HEAD
                 let d0 = self.cyc.dist_v2_m().slice(s![0..i]).sum();
-                let dts0 = self.cyc0.calc_distance_to_next_stop_from_rust(d0);
-=======
                 let dts0 = self.cyc0.calc_distance_to_next_stop_from(d0);
->>>>>>> 301f8367
                 do_coast = dtsc0 >= dts0;
             }
         }
