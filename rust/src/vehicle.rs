//! Module for vehicle attributes and related functions and structs.

extern crate ndarray;
use ndarray::{Array, Array1};
extern crate pyo3;
use pyo3::prelude::*;
use pyo3::exceptions::PyAttributeError;
use pyo3::types::PyType;
use serde::{Deserialize, Serialize};
use std::fs::File;
use std::path::PathBuf;
use std::error::Error;
//use crate::utils::{Array1_serialize, deser_to_Array1};

// local
use crate::proc_macros::add_pyo3_api;
use crate::params::*;
use crate::utils::*;

pub const VEH_RESOURCE_DEFAULT_FOLDER: &str = "fastsim/resources/vehdb";

pub const CONV: &str = "Conv";
pub const HEV: &str = "HEV";
pub const PHEV: &str = "PHEV";
pub const BEV: &str = "BEV";
pub const VEH_PT_TYPES: [&str; 4] = [CONV, HEV, PHEV, BEV];

pub const SI: &str = "SI";
pub const ATKINSON: &str = "Atkinson";
pub const DIESEL: &str = "Diesel";
pub const H2FC: &str = "H2FC";
pub const HD_DIESEL: &str = "HD_Diesel";

pub const FC_EFF_TYPES: [&str; 5] = [SI, ATKINSON, DIESEL, H2FC, HD_DIESEL];

#[pyclass]
#[derive(Serialize, Deserialize, Clone, Debug, PartialEq)]
#[add_pyo3_api(
    #[allow(clippy::too_many_arguments)]
    #[new]
    pub fn __new__(
        scenario_name: String,
        selection: u32,
        veh_year: u32,
        veh_pt_type: String,
        drag_coef: f64,
        frontal_area_m2: f64,
        glider_kg: f64,
        veh_cg_m: f64,
        drive_axle_weight_frac: f64,
        wheel_base_m: f64,
        cargo_kg: f64,
        veh_override_kg: Option<f64>,
        comp_mass_multiplier: f64,
        fs_max_kw: f64,
        fs_secs_to_peak_pwr: f64,
        fs_kwh: f64,
        fs_kwh_per_kg: f64,
        fc_max_kw: f64,
        fc_pwr_out_perc: Vec<f64>,
        fc_eff_map: Vec<f64>,
        fc_eff_type: String,
        fc_sec_to_peak_pwr: f64,
        fc_base_kg: f64,
        fc_kw_per_kg: f64,
        min_fc_time_on: f64,
        idle_fc_kw: f64,
        mc_max_kw: f64,
        mc_pwr_out_perc: Vec<f64>,
        // todo: check how this behaves w.r.t. to being a keyword argument with positional arguments after it
        mc_eff_map: Option<Vec<f64>>,  
        mc_sec_to_peak_pwr: f64,
        mc_pe_kg_per_kw: f64,
        mc_pe_base_kg: f64,
        ess_max_kw: f64,
        ess_max_kwh: f64,
        ess_kg_per_kwh: f64,
        ess_base_kg: f64,
        ess_round_trip_eff: f64,
        ess_life_coef_a: f64,
        ess_life_coef_b: f64,
        min_soc: f64,
        max_soc: f64,
        ess_dischg_to_fc_max_eff_perc: f64,
        ess_chg_to_fc_max_eff_perc: f64,
        wheel_inertia_kg_m2: f64,
        num_wheels: f64,
        wheel_rr_coef: f64,
        wheel_radius_m: f64,
        wheel_coef_of_fric: f64,
        max_accel_buffer_mph: f64,
        max_accel_buffer_perc_of_useable_soc: f64,
        perc_high_acc_buf: f64,
        mph_fc_on: f64,
        kw_demand_fc_on: f64,
        max_regen: f64,
        stop_start: bool,
        force_aux_on_fc: bool,
        alt_eff: f64,
        chg_eff: f64,
        aux_kw: f64,
        trans_kg: f64,
        trans_eff: f64,
        ess_to_fuel_ok_error: f64,
        val_udds_mpgge: f64,
        val_hwy_mpgge: f64,
        val_comb_mpgge: f64,
        val_udds_kwh_per_mile: f64,
        val_hwy_kwh_per_mile: f64,
        val_comb_kwh_per_mile: f64,
        val_cd_range_mi: f64,
        val_const65_mph_kwh_per_mile: f64,
        val_const60_mph_kwh_per_mile: f64,
        val_const55_mph_kwh_per_mile: f64,
        val_const45_mph_kwh_per_mile: f64,
        val_unadj_udds_kwh_per_mile: f64,
        val_unadj_hwy_kwh_per_mile: f64,
        val0_to60_mph: f64,
        val_ess_life_miles: f64,
        val_range_miles: f64,
        val_veh_base_cost: f64,
        val_msrp: f64,
        props: RustPhysicalProperties,
        //small_motor_power_kw: f64,
        //large_motor_power_kw: f64,
        //fc_perc_out_array: Option<Vec<f64>>,
        //charging_on: bool,
        //no_elec_sys: bool,
        //no_elec_aux: bool,
        //max_roadway_chg_kw: Vec<f64>,
        //input_kw_out_array: Option<Vec<f64>>,
        //fc_kw_out_array: Vec<f64>,
        //fc_eff_array: Vec<f64>,
        //modern_max: f64,
        //mc_eff_array: Vec<f64>,
        //mc_kw_in_array: Vec<f64>,
        //mc_kw_out_array: Vec<f64>,
        //mc_max_elec_in_kw: f64,
        //mc_full_eff_array: Option<Vec<f64>>,
        regen_a: f64,
        regen_b: f64,
        //veh_kg: f64,
        //max_trac_mps2: f64,
        //ess_mass_kg: f64,
        //mc_mass_kg: f64,
        //fc_mass_kg: f64,
        //fs_mass_kg: f64,
        //mc_perc_out_array: Option<Vec<f64>>,
        fc_peak_eff_override: Option<f64>,
        mc_peak_eff_override: Option<f64>,
    ) -> Self {
        Self::new(
            scenario_name,
            selection,
            veh_year,
            veh_pt_type,
            drag_coef,
            frontal_area_m2,
            glider_kg,
            veh_cg_m,
            drive_axle_weight_frac,
            wheel_base_m,
            cargo_kg,
            veh_override_kg,
            comp_mass_multiplier,
            fs_max_kw,
            fs_secs_to_peak_pwr,
            fs_kwh,
            fs_kwh_per_kg,
            fc_max_kw,
            fc_pwr_out_perc,
            fc_eff_map,
            fc_eff_type,
            fc_sec_to_peak_pwr,
            fc_base_kg,
            fc_kw_per_kg,
            min_fc_time_on,
            idle_fc_kw,
            mc_max_kw,
            mc_pwr_out_perc,
            mc_eff_map,
            mc_sec_to_peak_pwr,
            mc_pe_kg_per_kw,
            mc_pe_base_kg,
            ess_max_kw,
            ess_max_kwh,
            ess_kg_per_kwh,
            ess_base_kg,
            ess_round_trip_eff,
            ess_life_coef_a,
            ess_life_coef_b,
            min_soc,
            max_soc,
            ess_dischg_to_fc_max_eff_perc,
            ess_chg_to_fc_max_eff_perc,
            wheel_inertia_kg_m2,
            num_wheels,
            wheel_rr_coef,
            wheel_radius_m,
            wheel_coef_of_fric,
            max_accel_buffer_mph,
            max_accel_buffer_perc_of_useable_soc,
            perc_high_acc_buf,
            mph_fc_on,
            kw_demand_fc_on,
            max_regen,
            stop_start,
            force_aux_on_fc,
            alt_eff,
            chg_eff,
            aux_kw,
            trans_kg,
            trans_eff,
            ess_to_fuel_ok_error,
            val_udds_mpgge,
            val_hwy_mpgge,
            val_comb_mpgge,
            val_udds_kwh_per_mile,
            val_hwy_kwh_per_mile,
            val_comb_kwh_per_mile,
            val_cd_range_mi,
            val_const65_mph_kwh_per_mile,
            val_const60_mph_kwh_per_mile,
            val_const55_mph_kwh_per_mile,
            val_const45_mph_kwh_per_mile,
            val_unadj_udds_kwh_per_mile,
            val_unadj_hwy_kwh_per_mile,
            val0_to60_mph,
            val_ess_life_miles,
            val_range_miles,
            val_veh_base_cost,
            val_msrp,
            props,
            //small_motor_power_kw: f64,
            //large_motor_power_kw: f64,
            //fc_perc_out_array: Option<Vec<f64>>,
            //charging_on: bool,
            //no_elec_sys: bool,
            //no_elec_aux: bool,
            //max_roadway_chg_kw: Vec<f64>,
            //input_kw_out_array: Option<Vec<f64>>,
            //fc_kw_out_array: Vec<f64>,
            //fc_eff_array: Vec<f64>,
            //modern_max: f64,
            //mc_eff_array: Vec<f64>,
            //mc_kw_in_array: Vec<f64>,
            //mc_kw_out_array: Vec<f64>,
            //mc_max_elec_in_kw: f64,
            //mc_full_eff_array: Option<Vec<f64>>,
            regen_a,
            regen_b,
            //veh_kg: f64,
            //max_trac_mps2: f64,
            //ess_mass_kg: f64,
            //mc_mass_kg: f64,
            //fc_mass_kg: f64,
            //fs_mass_kg: f64,
            //mc_perc_out_array: Option<Vec<f64>>,
            fc_peak_eff_override,
            mc_peak_eff_override,            
        )
    }

    #[pyo3(name = "set_veh_mass")]
    pub fn set_veh_mass_py(&mut self) {
        self.set_veh_mass()
    }

    pub fn get_max_regen_kwh(&self) -> f64 {
        self.max_regen_kwh()
    }

    #[getter]
    pub fn get_mc_peak_eff(&self) -> f64 {
        self.mc_peak_eff()
    }

    #[setter]
    pub fn set_mc_peak_eff(&mut self, new_peak: f64) {
        let mc_max_eff = ndarrmax(&self.mc_eff_array);
        self.mc_eff_array *= new_peak / mc_max_eff;
        let mc_max_full_eff = arrmax(&self.mc_full_eff_array);
        self.mc_full_eff_array = self
            .mc_full_eff_array
            .iter()
            .map(|e: &f64| -> f64 { e * (new_peak / mc_max_full_eff) })
            .collect();
    }

    #[getter]
    pub fn get_max_fc_eff_kw(&self) -> f64 {
        self.max_fc_eff_kw()
    }

    #[getter]
    pub fn get_fc_peak_eff(&self) -> f64 {
        self.fc_peak_eff()
    }

    #[setter]
    pub fn set_fc_peak_eff(&mut self, new_peak: f64) {
        let old_fc_peak_eff = self.fc_peak_eff();
        let multiplier = new_peak / old_fc_peak_eff;
        self.fc_eff_array = self
            .fc_eff_array
            .iter()
            .map(|eff: &f64| -> f64 { eff * multiplier })
            .collect();
        let new_fc_peak_eff = self.fc_peak_eff();
        let eff_map_multiplier = new_peak / new_fc_peak_eff;
        self.fc_eff_map = self
            .fc_eff_map
            .map(|eff| -> f64 { eff * eff_map_multiplier });
    }

    #[pyo3(name = "set_derived")]
    pub fn set_derived_py(&mut self) {
        self.set_derived()
    }

    /// An identify function to allow RustVehicle to be used as a python vehicle and respond to this method
    /// Returns a clone of the current object
    pub fn to_rust(&self) -> PyResult<Self> {
        Ok(self.clone())
    }
)]
/// Struct containing vehicle attributes
pub struct RustVehicle {
    #[serde(skip)]
    #[api(has_orphaned)]
    pub props: RustPhysicalProperties,
    pub scenario_name: String,
    pub selection: u32,
    pub veh_year: u32,
    pub veh_pt_type: String,
    pub drag_coef: f64,
    /// Frontal area \[m²\]
    pub frontal_area_m2: f64,
    pub glider_kg: f64,
    pub veh_cg_m: f64,
    pub drive_axle_weight_frac: f64,
    pub wheel_base_m: f64,
    pub cargo_kg: f64,
    pub veh_override_kg: f64,
    pub comp_mass_multiplier: f64,
    pub fs_max_kw: f64,
    pub fs_secs_to_peak_pwr: f64,
    pub fs_kwh: f64,
    pub fs_kwh_per_kg: f64,
    pub fc_max_kw: f64,
    pub fc_pwr_out_perc: Array1<f64>,
    pub fc_eff_map: Array1<f64>,
    pub fc_eff_type: String,
    pub fc_sec_to_peak_pwr: f64,
    pub fc_base_kg: f64,
    pub fc_kw_per_kg: f64,
    pub min_fc_time_on: f64,
    pub idle_fc_kw: f64,
    pub mc_max_kw: f64,
    pub mc_pwr_out_perc: Array1<f64>,
    pub mc_eff_map: Array1<f64>,
    pub mc_sec_to_peak_pwr: f64,
    pub mc_pe_kg_per_kw: f64,
    pub mc_pe_base_kg: f64,
    pub ess_max_kw: f64,
    pub ess_max_kwh: f64,
    pub ess_kg_per_kwh: f64,
    pub ess_base_kg: f64,
    pub ess_round_trip_eff: f64,
    pub ess_life_coef_a: f64,
    pub ess_life_coef_b: f64,
    pub min_soc: f64,
    pub max_soc: f64,
    pub ess_dischg_to_fc_max_eff_perc: f64,
    pub ess_chg_to_fc_max_eff_perc: f64,
    pub wheel_inertia_kg_m2: f64,
    pub num_wheels: f64,
    pub wheel_rr_coef: f64,
    pub wheel_radius_m: f64,
    pub wheel_coef_of_fric: f64,
    pub max_accel_buffer_mph: f64,
    pub max_accel_buffer_perc_of_useable_soc: f64,
    pub perc_high_acc_buf: f64,
    pub mph_fc_on: f64,
    pub kw_demand_fc_on: f64,
    pub max_regen: f64,
    pub stop_start: bool,
    pub force_aux_on_fc: bool,
    pub alt_eff: f64,
    pub chg_eff: f64,
    pub aux_kw: f64,
    pub trans_kg: f64,
    pub trans_eff: f64,
    pub ess_to_fuel_ok_error: f64,
    pub small_motor_power_kw: f64,
    pub large_motor_power_kw: f64,
    // this and other fixed-size arrays can probably be vectors
    // without any performance penalty with the current implementation
    // of the functions in utils.rs
    pub fc_perc_out_array: Vec<f64>,
    pub regen_a: f64,
    pub regen_b: f64,
    pub charging_on: bool,
    pub no_elec_sys: bool,
    pub no_elec_aux: bool,
    pub max_roadway_chg_kw: Array1<f64>,
    pub input_kw_out_array: Array1<f64>,
    pub fc_kw_out_array: Vec<f64>,
    pub fc_eff_array: Vec<f64>,
    pub modern_max: f64,
    pub mc_eff_array: Array1<f64>,
    pub mc_kw_in_array: Vec<f64>,
    pub mc_kw_out_array: Vec<f64>,
    pub mc_max_elec_in_kw: f64,
    pub mc_full_eff_array: Vec<f64>,
    pub veh_kg: f64,
    pub max_trac_mps2: f64,
    pub ess_mass_kg: f64,
    pub mc_mass_kg: f64,
    pub fc_mass_kg: f64,
    pub fs_mass_kg: f64,
    pub mc_perc_out_array: Vec<f64>,
    // these probably don't need to be in rust
    pub val_udds_mpgge: f64,
    pub val_hwy_mpgge: f64,
    pub val_comb_mpgge: f64,
    pub val_udds_kwh_per_mile: f64,
    pub val_hwy_kwh_per_mile: f64,
    pub val_comb_kwh_per_mile: f64,
    pub val_cd_range_mi: f64,
    pub val_const65_mph_kwh_per_mile: f64,
    pub val_const60_mph_kwh_per_mile: f64,
    pub val_const55_mph_kwh_per_mile: f64,
    pub val_const45_mph_kwh_per_mile: f64,
    pub val_unadj_udds_kwh_per_mile: f64,
    pub val_unadj_hwy_kwh_per_mile: f64,
    pub val0_to60_mph: f64,
    pub val_ess_life_miles: f64,
    pub val_range_miles: f64,
    pub val_veh_base_cost: f64,
    pub val_msrp: f64,
    pub fc_peak_eff_override: Option<f64>,
    pub mc_peak_eff_override: Option<f64>,
    #[serde(skip)]
    pub orphaned: bool,
}

/// RustVehicle rust methods
impl RustVehicle {
    #[allow(clippy::too_many_arguments)]
    pub fn new(
        scenario_name: String,
        selection: u32,
        veh_year: u32,
        veh_pt_type: String,
        drag_coef: f64,
        frontal_area_m2: f64,
        glider_kg: f64,
        veh_cg_m: f64,
        drive_axle_weight_frac: f64,
        wheel_base_m: f64,
        cargo_kg: f64,
        veh_override_kg: Option<f64>,
        comp_mass_multiplier: f64,
        fs_max_kw: f64,
        fs_secs_to_peak_pwr: f64,
        fs_kwh: f64,
        fs_kwh_per_kg: f64,
        fc_max_kw: f64,
        fc_pwr_out_perc: Vec<f64>,
        fc_eff_map: Vec<f64>,
        fc_eff_type: String,
        fc_sec_to_peak_pwr: f64,
        fc_base_kg: f64,
        fc_kw_per_kg: f64,
        min_fc_time_on: f64,
        idle_fc_kw: f64,
        mc_max_kw: f64,
        mc_pwr_out_perc: Vec<f64>,
        mc_eff_map: Option<Vec<f64>>,
        mc_sec_to_peak_pwr: f64,
        mc_pe_kg_per_kw: f64,
        mc_pe_base_kg: f64,
        ess_max_kw: f64,
        ess_max_kwh: f64,
        ess_kg_per_kwh: f64,
        ess_base_kg: f64,
        ess_round_trip_eff: f64,
        ess_life_coef_a: f64,
        ess_life_coef_b: f64,
        min_soc: f64,
        max_soc: f64,
        ess_dischg_to_fc_max_eff_perc: f64,
        ess_chg_to_fc_max_eff_perc: f64,
        wheel_inertia_kg_m2: f64,
        num_wheels: f64,
        wheel_rr_coef: f64,
        wheel_radius_m: f64,
        wheel_coef_of_fric: f64,
        max_accel_buffer_mph: f64,
        max_accel_buffer_perc_of_useable_soc: f64,
        perc_high_acc_buf: f64,
        mph_fc_on: f64,
        kw_demand_fc_on: f64,
        max_regen: f64,
        stop_start: bool,
        force_aux_on_fc: bool,
        alt_eff: f64,
        chg_eff: f64,
        aux_kw: f64,
        trans_kg: f64,
        trans_eff: f64,
        ess_to_fuel_ok_error: f64,
        val_udds_mpgge: f64,
        val_hwy_mpgge: f64,
        val_comb_mpgge: f64,
        val_udds_kwh_per_mile: f64,
        val_hwy_kwh_per_mile: f64,
        val_comb_kwh_per_mile: f64,
        val_cd_range_mi: f64,
        val_const65_mph_kwh_per_mile: f64,
        val_const60_mph_kwh_per_mile: f64,
        val_const55_mph_kwh_per_mile: f64,
        val_const45_mph_kwh_per_mile: f64,
        val_unadj_udds_kwh_per_mile: f64,
        val_unadj_hwy_kwh_per_mile: f64,
        val0_to60_mph: f64,
        val_ess_life_miles: f64,
        val_range_miles: f64,
        val_veh_base_cost: f64,
        val_msrp: f64,
        props: RustPhysicalProperties,
        regen_a: f64,
        regen_b: f64,
        fc_peak_eff_override: Option<f64>,
        mc_peak_eff_override: Option<f64>,
    ) -> Self {
        let fc_pwr_out_perc = Array::from_vec(fc_pwr_out_perc);
        let fc_eff_map = Array::from_vec(fc_eff_map);
        let mc_pwr_out_perc = Array::from_vec(mc_pwr_out_perc);
        let mc_eff_map: Array1<f64> =
            Array::from_vec(mc_eff_map.unwrap_or_else(|| vec![0.0; LARGE_BASELINE_EFF.len()]));
        let veh_override_kg: f64 = veh_override_kg.unwrap_or(0.0);

        let mut veh = Self {
            scenario_name,
            selection,
            veh_year,
            veh_pt_type,
            drag_coef,
            frontal_area_m2,
            glider_kg,
            veh_cg_m,
            drive_axle_weight_frac,
            wheel_base_m,
            cargo_kg,
            veh_override_kg,
            comp_mass_multiplier,
            fs_max_kw,
            fs_secs_to_peak_pwr,
            fs_kwh,
            fs_kwh_per_kg,
            fc_max_kw,
            fc_pwr_out_perc,
            fc_eff_map,
            fc_eff_type,
            fc_sec_to_peak_pwr,
            fc_base_kg,
            fc_kw_per_kg,
            min_fc_time_on,
            idle_fc_kw,
            mc_max_kw,
            mc_pwr_out_perc,
            mc_eff_map,
            mc_sec_to_peak_pwr,
            mc_pe_kg_per_kw,
            mc_pe_base_kg,
            ess_max_kw,
            ess_max_kwh,
            ess_kg_per_kwh,
            ess_base_kg,
            ess_round_trip_eff,
            ess_life_coef_a,
            ess_life_coef_b,
            min_soc,
            max_soc,
            ess_dischg_to_fc_max_eff_perc,
            ess_chg_to_fc_max_eff_perc,
            wheel_inertia_kg_m2,
            num_wheels,
            wheel_rr_coef,
            wheel_radius_m,
            wheel_coef_of_fric,
            max_accel_buffer_mph,
            max_accel_buffer_perc_of_useable_soc,
            perc_high_acc_buf,
            mph_fc_on,
            kw_demand_fc_on,
            max_regen,
            stop_start,
            force_aux_on_fc,
            alt_eff,
            chg_eff,
            aux_kw,
            trans_kg,
            trans_eff,
            ess_to_fuel_ok_error,
            val_udds_mpgge,
            val_hwy_mpgge,
            val_comb_mpgge,
            val_udds_kwh_per_mile,
            val_hwy_kwh_per_mile,
            val_comb_kwh_per_mile,
            val_cd_range_mi,
            val_const65_mph_kwh_per_mile,
            val_const60_mph_kwh_per_mile,
            val_const55_mph_kwh_per_mile,
            val_const45_mph_kwh_per_mile,
            val_unadj_udds_kwh_per_mile,
            val_unadj_hwy_kwh_per_mile,
            val0_to60_mph,
            val_ess_life_miles,
            val_range_miles,
            val_veh_base_cost,
            val_msrp,
            props,
            small_motor_power_kw: 7.5,
            large_motor_power_kw: 75.0,
            fc_perc_out_array: FC_PERC_OUT_ARRAY.clone().to_vec(),
            regen_a,
            regen_b,
            charging_on: false,
            no_elec_sys: false,
            no_elec_aux: false,
            max_roadway_chg_kw: Array1::<f64>::from_vec(vec![0.0, 0.0, 0.0, 0.0, 0.0, 0.0]),
            input_kw_out_array: Array1::<f64>::zeros(1),
            fc_kw_out_array: Vec::new(),
            fc_eff_array: Vec::new(),
            modern_max: MODERN_MAX,
            mc_eff_array: Array1::<f64>::zeros(1),
            mc_kw_in_array: Vec::new(),
            mc_kw_out_array: Vec::new(),
            mc_max_elec_in_kw: 0.0,
            mc_full_eff_array: Vec::new(),
            veh_kg: 0.0,
            max_trac_mps2: 0.0,
            ess_mass_kg: 0.0,
            mc_mass_kg: 0.0,
            fc_mass_kg: 0.0,
            fs_mass_kg: 0.0,
            mc_perc_out_array: MC_PERC_OUT_ARRAY.clone().to_vec(),
            fc_peak_eff_override,
            mc_peak_eff_override,
            orphaned: false,
        };
        veh.set_derived();
        veh
    }

    /// Calculate total vehicle mass. Sum up component masses if
    /// positive real number is not specified for self.veh_override_kg
    #[allow(clippy::neg_cmp_op_on_partial_ord)]
    pub fn set_veh_mass(&mut self) {
        let mut ess_mass_kg = 0.0;
        let mut mc_mass_kg = 0.0;
        let mut fc_mass_kg = 0.0;
        let mut fs_mass_kg = 0.0;

        if !(self.veh_override_kg > 0.0) {
            ess_mass_kg = if self.ess_max_kwh == 0.0 || self.ess_max_kw == 0.0 {
                0.0
            } else {
                ((self.ess_max_kwh * self.ess_kg_per_kwh) + self.ess_base_kg)
                    * self.comp_mass_multiplier
            };
            mc_mass_kg = if self.mc_max_kw == 0.0 {
                0.0
            } else {
                (self.mc_pe_base_kg + (self.mc_pe_kg_per_kw * self.mc_max_kw))
                    * self.comp_mass_multiplier
            };
            fc_mass_kg = if self.fc_max_kw == 0.0 {
                0.0
            } else {
                (1.0 / self.fc_kw_per_kg * self.fc_max_kw + self.fc_base_kg)
                    * self.comp_mass_multiplier
            };
            fs_mass_kg = if self.fs_max_kw == 0.0 {
                0.0
            } else {
                ((1.0 / self.fs_kwh_per_kg) * self.fs_kwh) * self.comp_mass_multiplier
            };
            self.veh_kg = self.cargo_kg
                + self.glider_kg
                + self.trans_kg * self.comp_mass_multiplier
                + ess_mass_kg
                + mc_mass_kg
                + fc_mass_kg
                + fs_mass_kg;
        } else {
            // if positive real number is specified for veh_override_kg, use that
            self.veh_kg = self.veh_override_kg;
        }

        self.max_trac_mps2 = (self.wheel_coef_of_fric
            * self.drive_axle_weight_frac
            * self.veh_kg
            * self.props.a_grav_mps2
            / (1.0 + self.veh_cg_m * self.wheel_coef_of_fric / self.wheel_base_m))
            / (self.veh_kg * self.props.a_grav_mps2)
            * self.props.a_grav_mps2;

        // copying to instance attributes
        self.ess_mass_kg = ess_mass_kg;
        self.mc_mass_kg = mc_mass_kg;
        self.fc_mass_kg = fc_mass_kg;
        self.fs_mass_kg = fs_mass_kg;
    }

    pub fn max_regen_kwh(&self) -> f64 {
        0.5 * self.veh_kg * (27.0 * 27.0) / (3_600.0 * 1_000.0)
    }

    pub fn mc_peak_eff(&self) -> f64 {
        arrmax(&self.mc_full_eff_array)
    }

    pub fn max_fc_eff_kw(&self) -> f64 {
        let fc_eff_arr_max_i =
            first_eq(&self.fc_eff_array, arrmax(&self.fc_eff_array)).unwrap_or(0);
        self.fc_kw_out_array[fc_eff_arr_max_i]
    }

    pub fn fc_peak_eff(&self) -> f64 {
        arrmax(&self.fc_eff_array)
    }

    /// Sets derived parameters.  
    /// Arguments:  
    /// ----------  
    /// mc_peak_eff_override: float (0, 1), if provided, overrides motor peak efficiency  
    ///     with proportional scaling.  Default of -1 has no effect.    
    pub fn set_derived(&mut self) {
        if self.scenario_name != "Template Vehicle for setting up data types" {
            if self.veh_pt_type == BEV {
                assert!(
                    self.fs_max_kw == 0.0,
                    "max_fuel_stor_kw must be zero for provided BEV powertrain type in {}",
                    self.scenario_name
                );
                assert!(
                    self.fs_kwh == 0.0,
                    "fuel_stor_kwh must be zero for provided BEV powertrain type in {}",
                    self.scenario_name
                );
                assert!(
                    self.fc_max_kw == 0.0,
                    "max_fuel_conv_kw must be zero for provided BEV powertrain type in {}",
                    self.scenario_name
                );
            } else if (self.veh_pt_type == CONV) && !self.stop_start {
                assert!(
                    self.mc_max_kw == 0.0,
                    "max_mc_kw must be zero for provided Conv powertrain type in {}",
                    self.scenario_name
                );
                assert!(
                    self.ess_max_kw == 0.0,
                    "max_ess_kw must be zero for provided Conv powertrain type in {}",
                    self.scenario_name
                );
                assert!(
                    self.ess_max_kwh == 0.0,
                    "max_ess_kwh must be zero for provided Conv powertrain type in {}",
                    self.scenario_name
                );
            }
        }
        // ### Build roadway power lookup table
        // self.max_roadway_chg_kw = Array1::from_vec(vec![0.0, 0.0, 0.0, 0.0, 0.0, 0.0]);
        // self.charging_on = false;

        // # Checking if a vehicle has any hybrid components
        if (self.ess_max_kwh == 0.0) || (self.ess_max_kw == 0.0) || (self.mc_max_kw == 0.0) {
            self.no_elec_sys = true;
        } else {
            self.no_elec_sys = false;
        }

        // # Checking if aux loads go through an alternator
        if self.no_elec_sys || (self.mc_max_kw <= self.aux_kw) || self.force_aux_on_fc {
            self.no_elec_aux = true;
        } else {
            self.no_elec_aux = false;
        }

        // # discrete array of possible engine power outputs
        self.input_kw_out_array = self.fc_pwr_out_perc.clone() * self.fc_max_kw;
        // # Relatively continuous array of possible engine power outputs
        self.fc_kw_out_array = self
            .fc_perc_out_array
            .iter()
            .map(|n| n * self.fc_max_kw)
            .collect();
        // # Creates relatively continuous array for fc_eff
        self.fc_eff_array = self
            .fc_perc_out_array
            .iter()
            .map(|x: &f64| -> f64 {
                interpolate(
                    x,
                    &Array1::from(self.fc_pwr_out_perc.to_vec()),
                    &self.fc_eff_map,
                    false,
                )
            })
            .collect();

        //self.modern_max = MODERN_MAX;

        // NOTE: unused because the first part of if/else commented below is unused
        let modern_diff = self.modern_max - arrmax(&LARGE_BASELINE_EFF);
        let large_baseline_eff_adj: Vec<f64> =
            LARGE_BASELINE_EFF.iter().map(|x| x + modern_diff).collect();
        // Should the above lines be moved to another file? Or maybe have the outputs hardcoded?
        let mc_kw_adj_perc = max(
            0.0,
            min(
                (self.mc_max_kw - self.small_motor_power_kw)
                    / (self.large_motor_power_kw - self.small_motor_power_kw),
                1.0,
            ),
        );

        // NOTE: it should not be possible to have `None in self.mc_eff_map` in Rust (although NaN is possible...).
        //       if we want to express that mc_eff_map should be calculated in some cases, but not others,
        //       we may need some sort of option type ?
        //if None in self.mc_eff_map:
        //    self.mc_eff_array = mc_kw_adj_perc * large_baseline_eff_adj + \
        //            (1 - mc_kw_adj_perc) * self.small_baseline_eff
        //    self.mc_eff_map = self.mc_eff_array
        //else:
        //    self.mc_eff_array = self.mc_eff_map
        if self.mc_eff_map == Array1::<f64>::zeros(LARGE_BASELINE_EFF.len()) {
            self.mc_eff_map = large_baseline_eff_adj
                .iter()
                .zip(SMALL_BASELINE_EFF.iter())
                .map(|(&x, &y)| mc_kw_adj_perc * x + (1.0 - mc_kw_adj_perc) * y)
                .collect();
        }
        self.mc_eff_array = self.mc_eff_map.clone();
        // println!("{:?}",self.mc_eff_map);
        // self.mc_eff_array = mc_kw_adj_perc * large_baseline_eff_adj
        //     + (1.0 - mc_kw_adj_perc) * self.small_baseline_eff.clone();
        // self.mc_eff_map = self.mc_eff_array.clone();

        let mc_kw_out_array: Vec<f64> =
            (Array::linspace(0.0, 1.0, self.mc_perc_out_array.len()) * self.mc_max_kw).to_vec();

        let mc_full_eff_array: Vec<f64> = self
            .mc_perc_out_array
            .iter()
            .enumerate()
            .map(|(idx, &x): (usize, &f64)| -> f64 {
                if idx == 0 {
                    0.0
                } else {
                    interpolate(&x, &self.mc_pwr_out_perc, &self.mc_eff_array, false)
                }
            })
            .collect();

        let mc_kw_in_array: Vec<f64> = [0.0; 101]
            .iter()
            .enumerate()
            .map(|(idx, _)| {
                if idx == 0 {
                    0.0
                } else {
                    mc_kw_out_array[idx] / mc_full_eff_array[idx]
                }
            })
            .collect();

        self.mc_kw_in_array = mc_kw_in_array;
        self.mc_kw_out_array = mc_kw_out_array;
        // self.mc_max_elec_in_kw = arrmax(&mc_kw_in_array);
        self.mc_full_eff_array = mc_full_eff_array;

        self.mc_max_elec_in_kw = arrmax(&self.mc_kw_in_array);

        if let Some(new_fc_peak) = self.fc_peak_eff_override {
            self.set_fc_peak_eff(new_fc_peak);
            self.fc_peak_eff_override = None;
        }
        if let Some(new_mc_peak) = self.mc_peak_eff_override {
            self.set_mc_peak_eff(new_mc_peak);
            self.mc_peak_eff_override = None;
        }

        // check that efficiencies are not violating the first law of thermo
        assert!(
            arrmin(&self.fc_eff_array) >= 0.0,
            "min MC eff < 0 is not allowed"
        );
        assert!(self.fc_peak_eff() < 1.0, "fcPeakEff >= 1 is not allowed.");
        assert!(
            arrmin(&self.mc_full_eff_array) >= 0.0,
            "min MC eff < 0 is not allowed"
        );
        assert!(self.mc_peak_eff() < 1.0, "mcPeakEff >= 1 is not allowed.");

        self.set_veh_mass();
    }
<<<<<<< HEAD
    
    pub fn mock_vehicle() -> Self {
        let scenario_name = String::from("2016 FORD Escape 4cyl 2WD");
        let selection: u32 = 5;
        let veh_year: u32 = 2016;
        let veh_pt_type = String::from("Conv");
        let drag_coef: f64 = 0.355;
        let frontal_area_m2: f64 = 3.066;
        let glider_kg: f64 = 1359.166;
        let veh_cg_m: f64 = 0.53;
        let drive_axle_weight_frac: f64 = 0.59;
        let wheel_base_m: f64 = 2.6;
        let cargo_kg: f64 = 136.0;
        let veh_override_kg: Option<f64> = None;
        let comp_mass_multiplier: f64 = 1.4;
        let fs_max_kw: f64 = 2000.0;
        let fs_secs_to_peak_pwr: f64 = 1.0;
        let fs_kwh: f64 = 504.0;
        let fs_kwh_per_kg: f64 = 9.89;
        let fc_max_kw: f64 = 125.0;
        let fc_pwr_out_perc: Vec<f64> = vec![
            0.0, 0.005, 0.015, 0.04, 0.06, 0.1, 0.14, 0.2, 0.4, 0.6, 0.8, 1.0,
        ];
        let fc_eff_map: Vec<f64> = vec![
            0.1, 0.12, 0.16, 0.22, 0.28, 0.33, 0.35, 0.36, 0.35, 0.34, 0.32, 0.3,
        ];
        let fc_eff_type: String = String::from("SI");
        let fc_sec_to_peak_pwr: f64 = 6.0;
        let fc_base_kg: f64 = 61.0;
        let fc_kw_per_kg: f64 = 2.13;
        let min_fc_time_on: f64 = 30.0;
        let idle_fc_kw: f64 = 2.5;
        let mc_max_kw: f64 = 0.0;
        let mc_pwr_out_perc: Vec<f64> = vec![0.0, 0.02, 0.04, 0.06, 0.08, 0.1, 0.2, 0.4, 0.6, 0.8, 1.0];
        let mc_eff_map: Vec<f64> = vec![
            0.12, 0.16, 0.21, 0.29, 0.35, 0.42, 0.75, 0.92, 0.93, 0.93, 0.92,
        ];
        let mc_sec_to_peak_pwr: f64 = 4.0;
        let mc_pe_kg_per_kw: f64 = 0.833;
        let mc_pe_base_kg: f64 = 21.6;
        let ess_max_kw: f64 = 0.0;
        let ess_max_kwh: f64 = 0.0;
        let ess_kg_per_kwh: f64 = 8.0;
        let ess_base_kg: f64 = 75.0;
        let ess_round_trip_eff: f64 = 0.97;
        let ess_life_coef_a: f64 = 110.0;
        let ess_life_coef_b: f64 = -0.6811;
        let min_soc: f64 = 0.4;
        let max_soc: f64 = 0.8;
        let ess_dischg_to_fc_max_eff_perc: f64 = 0.0;
        let ess_chg_to_fc_max_eff_perc: f64 = 0.0;
        let wheel_inertia_kg_m2: f64 = 0.815;
        let num_wheels: f64 = 4.0;
        let wheel_rr_coef: f64 = 0.006;
        let wheel_radius_m: f64 = 0.336;
        let wheel_coef_of_fric: f64 = 0.7;
        let max_accel_buffer_mph: f64 = 60.0;
        let max_accel_buffer_perc_of_useable_soc: f64 = 0.2;
        let perc_high_acc_buf: f64 = 0.0;
        let mph_fc_on: f64 = 30.0;
        let kw_demand_fc_on: f64 = 100.0;
        let max_regen: f64 = 0.98;
        let stop_start: bool = false;
        let force_aux_on_fc: bool = true;
        let alt_eff: f64 = 1.0;
        let chg_eff: f64 = 0.86;
        let aux_kw: f64 = 0.7;
        let trans_kg: f64 = 114.0;
        let trans_eff: f64 = 0.92;
        let ess_to_fuel_ok_error: f64 = 0.005;
        let val_udds_mpgge: f64 = 23.0;
        let val_hwy_mpgge: f64 = 32.0;
        let val_comb_mpgge: f64 = 26.0;
        let val_udds_kwh_per_mile: f64 = f64::NAN;
        let val_hwy_kwh_per_mile: f64 = f64::NAN;
        let val_comb_kwh_per_mile: f64 = f64::NAN;
        let val_cd_range_mi: f64 = f64::NAN;
        let val_const65_mph_kwh_per_mile: f64 = f64::NAN;
        let val_const60_mph_kwh_per_mile: f64 = f64::NAN;
        let val_const55_mph_kwh_per_mile: f64 = f64::NAN;
        let val_const45_mph_kwh_per_mile: f64 = f64::NAN;
        let val_unadj_udds_kwh_per_mile: f64 = f64::NAN;
        let val_unadj_hwy_kwh_per_mile: f64 = f64::NAN;
        let val0_to60_mph: f64 = 9.9;
        let val_ess_life_miles: f64 = f64::NAN;
        let val_range_miles: f64 = f64::NAN;
        let val_veh_base_cost: f64 = f64::NAN;
        let val_msrp: f64 = f64::NAN;
        let props = RustPhysicalProperties::__new__();
        //let small_motor_power_kw: f64 = 7.5;
        //let large_motor_power_kw: f64 = 75.0;
        // TODO: make this look more like:
        // fc_perc_out_array = np.r_[np.arange(0, 3.0, 0.1), np.arange(
        //     3.0, 7.0, 0.5), np.arange(7.0, 60.0, 1.0), np.arange(60.0, 105.0, 5.0)] / 100  # hardcoded ***
        ///////////// (Not used by below)//let fc_perc_out_array: Vec<f64> = FC_PERC_OUT_ARRAY.to_vec();
        //let max_roadway_chg_kw: Vec<f64> = vec![0.0, 0.0, 0.0, 0.0, 0.0, 0.0];
        //let charging_on: bool = false;
        //let no_elec_sys: bool = true;
        //let no_elec_aux: bool = true;
        //let modern_max: f64 = 0.95;
        let regen_a: f64 = 500.0;
        let regen_b: f64 = 0.99;
        //let mc_max_elec_in_kw: f64 = 100.0;
        //let ess_mass_kg: f64 = 0.0;
        // TODO: implement proper derivation for ess_mass_kg; see Vehicle.set_veh_mass(...)
        //let mc_mass_kg: f64 = 0.0;
        // TODO: implement proper derivation for ess_mass_kg; see Vehicle.set_veh_mass(...)
        //let fc_mass_kg: f64 = 0.0;
        // TODO: implement proper derivation for ess_mass_kg; see Vehicle.set_veh_mass(...)
        //let fs_mass_kg: f64 = 0.0;
        // DERIVED
        //let input_kw_out_array = fc_pwr_out_perc.iter().map(|&x| x * fc_max_kw).collect();
        //let fc_kw_out_array = fc_perc_out_array.iter().map(|&x| x * fc_max_kw).collect();
        //let fc_eff_array = fc_perc_out_array
        //   .iter()
        //    .map(|&x| {
        //        interpolate(
        //            &x,
        //            &Array::from(fc_pwr_out_perc.clone()),
        //            &Array::from(fc_eff_map.clone()),
        //            false,
        //        )
        //    })
        //    .collect::<Vec<_>>();
        ///////////// (Not used by below)//let mc_perc_out_array = MC_PERC_OUT_ARRAY.to_vec();
        //let mc_kw_out_array = (Array::linspace(0.0, 1.0, mc_perc_out_array.len()) * mc_max_kw).to_vec();
        //let mc_eff_array: Vec<f64> = LARGE_BASELINE_EFF
        //    .iter()
        //    .map(|&x| {
        //        interpolate(
        //            &x,
        //            &Array::from(mc_pwr_out_perc.clone()),
        //            &Array::from(mc_eff_map.clone()),
        //            false,
        //        )
        //    })
        //    .collect();
        //let mc_kw_in_array = Array::ones(mc_kw_out_array.len()).to_vec();
        //let veh_kg: f64 = 0.0;
        /*
        cargo_kg + glider_kg + trans_kg * comp_mass_multiplier
            + ess_mass_kg + mc_mass_kg + fc_mass_kg + fs_mass_kg;
        */
        //let max_trac_mps2: f64 =
        //    (wheel_coef_of_fric * drive_axle_weight_frac * veh_kg * props.a_grav_mps2
        //        / (1.0 + veh_cg_m * wheel_coef_of_fric / wheel_base_m))
        //        / (veh_kg * props.a_grav_mps2)
        //        * props.a_grav_mps2;
    
        Self::new(
            scenario_name,
            selection,
            veh_year,
            veh_pt_type,
            drag_coef,
            frontal_area_m2,
            glider_kg,
            veh_cg_m,
            drive_axle_weight_frac,
            wheel_base_m,
            cargo_kg,
            veh_override_kg,
            comp_mass_multiplier,
            fs_max_kw,
            fs_secs_to_peak_pwr,
            fs_kwh,
            fs_kwh_per_kg,
            fc_max_kw,
            fc_pwr_out_perc,
            fc_eff_map,
            fc_eff_type,
            fc_sec_to_peak_pwr,
            fc_base_kg,
            fc_kw_per_kg,
            min_fc_time_on,
            idle_fc_kw,
            mc_max_kw,
            mc_pwr_out_perc,
            Some(mc_eff_map),
            mc_sec_to_peak_pwr,
            mc_pe_kg_per_kw,
            mc_pe_base_kg,
            ess_max_kw,
            ess_max_kwh,
            ess_kg_per_kwh,
            ess_base_kg,
            ess_round_trip_eff,
            ess_life_coef_a,
            ess_life_coef_b,
            min_soc,
            max_soc,
            ess_dischg_to_fc_max_eff_perc,
            ess_chg_to_fc_max_eff_perc,
            wheel_inertia_kg_m2,
            num_wheels,
            wheel_rr_coef,
            wheel_radius_m,
            wheel_coef_of_fric,
            max_accel_buffer_mph,
            max_accel_buffer_perc_of_useable_soc,
            perc_high_acc_buf,
            mph_fc_on,
            kw_demand_fc_on,
            max_regen,
            stop_start,
            force_aux_on_fc,
            alt_eff,
            chg_eff,
            aux_kw,
            trans_kg,
            trans_eff,
            ess_to_fuel_ok_error,
            val_udds_mpgge,
            val_hwy_mpgge,
            val_comb_mpgge,
            val_udds_kwh_per_mile,
            val_hwy_kwh_per_mile,
            val_comb_kwh_per_mile,
            val_cd_range_mi,
            val_const65_mph_kwh_per_mile,
            val_const60_mph_kwh_per_mile,
            val_const55_mph_kwh_per_mile,
            val_const45_mph_kwh_per_mile,
            val_unadj_udds_kwh_per_mile,
            val_unadj_hwy_kwh_per_mile,
            val0_to60_mph,
            val_ess_life_miles,
            val_range_miles,
            val_veh_base_cost,
            val_msrp,
            props,
            //small_motor_power_kw,
            //large_motor_power_kw,
            //None,
            //charging_on,
            //no_elec_sys,
            //no_elec_aux,
            //max_roadway_chg_kw,
            //input_kw_out_array,
            //fc_kw_out_array,
            //fc_eff_array,
            //modern_max,
            //mc_eff_array,
            //mc_kw_in_array,
            //mc_kw_out_array,
            //mc_max_elec_in_kw,
            //None,
            regen_a,
            regen_b,
            //veh_kg,
            //max_trac_mps2,
            //ess_mass_kg,
            //mc_mass_kg,
            //fc_mass_kg,
            //fs_mass_kg,
            //None,
            None,
            None,
        )
    }
    
    

=======

    impl_serde!(self, RustVehicle, VEH_RESOURCE_DEFAULT_FOLDER);
    pub fn from_file(filename: &str) -> Self {
        let mut veh = Self::from_file_parser(filename).unwrap();
        veh.set_derived();
        veh
    }


}

pub fn load_vehicle() -> RustVehicle {
    let scenario_name = String::from("2016 FORD Escape 4cyl 2WD");
    let selection: u32 = 5;
    let veh_year: u32 = 2016;
    let veh_pt_type = String::from("Conv");
    let drag_coef: f64 = 0.355;
    let frontal_area_m2: f64 = 3.066;
    let glider_kg: f64 = 1359.166;
    let veh_cg_m: f64 = 0.53;
    let drive_axle_weight_frac: f64 = 0.59;
    let wheel_base_m: f64 = 2.6;
    let cargo_kg: f64 = 136.0;
    let veh_override_kg: Option<f64> = None;
    let comp_mass_multiplier: f64 = 1.4;
    let fs_max_kw: f64 = 2000.0;
    let fs_secs_to_peak_pwr: f64 = 1.0;
    let fs_kwh: f64 = 504.0;
    let fs_kwh_per_kg: f64 = 9.89;
    let fc_max_kw: f64 = 125.0;
    let fc_pwr_out_perc: Vec<f64> = vec![
        0.0, 0.005, 0.015, 0.04, 0.06, 0.1, 0.14, 0.2, 0.4, 0.6, 0.8, 1.0,
    ];
    let fc_eff_map: Vec<f64> = vec![
        0.1, 0.12, 0.16, 0.22, 0.28, 0.33, 0.35, 0.36, 0.35, 0.34, 0.32, 0.3,
    ];
    let fc_eff_type: String = String::from("SI");
    let fc_sec_to_peak_pwr: f64 = 6.0;
    let fc_base_kg: f64 = 61.0;
    let fc_kw_per_kg: f64 = 2.13;
    let min_fc_time_on: f64 = 30.0;
    let idle_fc_kw: f64 = 2.5;
    let mc_max_kw: f64 = 0.0;
    let mc_pwr_out_perc: Vec<f64> = vec![0.0, 0.02, 0.04, 0.06, 0.08, 0.1, 0.2, 0.4, 0.6, 0.8, 1.0];
    let mc_eff_map: Vec<f64> = vec![
        0.12, 0.16, 0.21, 0.29, 0.35, 0.42, 0.75, 0.92, 0.93, 0.93, 0.92,
    ];
    let mc_sec_to_peak_pwr: f64 = 4.0;
    let mc_pe_kg_per_kw: f64 = 0.833;
    let mc_pe_base_kg: f64 = 21.6;
    let ess_max_kw: f64 = 0.0;
    let ess_max_kwh: f64 = 0.0;
    let ess_kg_per_kwh: f64 = 8.0;
    let ess_base_kg: f64 = 75.0;
    let ess_round_trip_eff: f64 = 0.97;
    let ess_life_coef_a: f64 = 110.0;
    let ess_life_coef_b: f64 = -0.6811;
    let min_soc: f64 = 0.4;
    let max_soc: f64 = 0.8;
    let ess_dischg_to_fc_max_eff_perc: f64 = 0.0;
    let ess_chg_to_fc_max_eff_perc: f64 = 0.0;
    let wheel_inertia_kg_m2: f64 = 0.815;
    let num_wheels: f64 = 4.0;
    let wheel_rr_coef: f64 = 0.006;
    let wheel_radius_m: f64 = 0.336;
    let wheel_coef_of_fric: f64 = 0.7;
    let max_accel_buffer_mph: f64 = 60.0;
    let max_accel_buffer_perc_of_useable_soc: f64 = 0.2;
    let perc_high_acc_buf: f64 = 0.0;
    let mph_fc_on: f64 = 30.0;
    let kw_demand_fc_on: f64 = 100.0;
    let max_regen: f64 = 0.98;
    let stop_start: bool = false;
    let force_aux_on_fc: bool = true;
    let alt_eff: f64 = 1.0;
    let chg_eff: f64 = 0.86;
    let aux_kw: f64 = 0.7;
    let trans_kg: f64 = 114.0;
    let trans_eff: f64 = 0.92;
    let ess_to_fuel_ok_error: f64 = 0.005;
    let val_udds_mpgge: f64 = 23.0;
    let val_hwy_mpgge: f64 = 32.0;
    let val_comb_mpgge: f64 = 26.0;
    let val_udds_kwh_per_mile: f64 = f64::NAN;
    let val_hwy_kwh_per_mile: f64 = f64::NAN;
    let val_comb_kwh_per_mile: f64 = f64::NAN;
    let val_cd_range_mi: f64 = f64::NAN;
    let val_const65_mph_kwh_per_mile: f64 = f64::NAN;
    let val_const60_mph_kwh_per_mile: f64 = f64::NAN;
    let val_const55_mph_kwh_per_mile: f64 = f64::NAN;
    let val_const45_mph_kwh_per_mile: f64 = f64::NAN;
    let val_unadj_udds_kwh_per_mile: f64 = f64::NAN;
    let val_unadj_hwy_kwh_per_mile: f64 = f64::NAN;
    let val0_to60_mph: f64 = 9.9;
    let val_ess_life_miles: f64 = f64::NAN;
    let val_range_miles: f64 = f64::NAN;
    let val_veh_base_cost: f64 = f64::NAN;
    let val_msrp: f64 = f64::NAN;
    let props = RustPhysicalProperties::__new__();
    let regen_a: f64 = 500.0;
    let regen_b: f64 = 0.99;

    RustVehicle::new(
        scenario_name,
        selection,
        veh_year,
        veh_pt_type,
        drag_coef,
        frontal_area_m2,
        glider_kg,
        veh_cg_m,
        drive_axle_weight_frac,
        wheel_base_m,
        cargo_kg,
        veh_override_kg,
        comp_mass_multiplier,
        fs_max_kw,
        fs_secs_to_peak_pwr,
        fs_kwh,
        fs_kwh_per_kg,
        fc_max_kw,
        fc_pwr_out_perc,
        fc_eff_map,
        fc_eff_type,
        fc_sec_to_peak_pwr,
        fc_base_kg,
        fc_kw_per_kg,
        min_fc_time_on,
        idle_fc_kw,
        mc_max_kw,
        mc_pwr_out_perc,
        Some(mc_eff_map),
        mc_sec_to_peak_pwr,
        mc_pe_kg_per_kw,
        mc_pe_base_kg,
        ess_max_kw,
        ess_max_kwh,
        ess_kg_per_kwh,
        ess_base_kg,
        ess_round_trip_eff,
        ess_life_coef_a,
        ess_life_coef_b,
        min_soc,
        max_soc,
        ess_dischg_to_fc_max_eff_perc,
        ess_chg_to_fc_max_eff_perc,
        wheel_inertia_kg_m2,
        num_wheels,
        wheel_rr_coef,
        wheel_radius_m,
        wheel_coef_of_fric,
        max_accel_buffer_mph,
        max_accel_buffer_perc_of_useable_soc,
        perc_high_acc_buf,
        mph_fc_on,
        kw_demand_fc_on,
        max_regen,
        stop_start,
        force_aux_on_fc,
        alt_eff,
        chg_eff,
        aux_kw,
        trans_kg,
        trans_eff,
        ess_to_fuel_ok_error,
        val_udds_mpgge,
        val_hwy_mpgge,
        val_comb_mpgge,
        val_udds_kwh_per_mile,
        val_hwy_kwh_per_mile,
        val_comb_kwh_per_mile,
        val_cd_range_mi,
        val_const65_mph_kwh_per_mile,
        val_const60_mph_kwh_per_mile,
        val_const55_mph_kwh_per_mile,
        val_const45_mph_kwh_per_mile,
        val_unadj_udds_kwh_per_mile,
        val_unadj_hwy_kwh_per_mile,
        val0_to60_mph,
        val_ess_life_miles,
        val_range_miles,
        val_veh_base_cost,
        val_msrp,
        props,
        regen_a,
        regen_b,
        None,
        None,
    )
>>>>>>> b2cde9e0
}

#[cfg(test)]
mod tests {
    use super::*;

    #[test]
    fn test_set_derived_via_new() {
        let veh = RustVehicle::mock_vehicle();
        assert!(veh.veh_kg > 0.0);
    }
}<|MERGE_RESOLUTION|>--- conflicted
+++ resolved
@@ -912,7 +912,6 @@
 
         self.set_veh_mass();
     }
-<<<<<<< HEAD
     
     pub fn mock_vehicle() -> Self {
         let scenario_name = String::from("2016 FORD Escape 4cyl 2WD");
@@ -1173,10 +1172,6 @@
             None,
         )
     }
-    
-    
-
-=======
 
     impl_serde!(self, RustVehicle, VEH_RESOURCE_DEFAULT_FOLDER);
     pub fn from_file(filename: &str) -> Self {
@@ -1188,187 +1183,6 @@
 
 }
 
-pub fn load_vehicle() -> RustVehicle {
-    let scenario_name = String::from("2016 FORD Escape 4cyl 2WD");
-    let selection: u32 = 5;
-    let veh_year: u32 = 2016;
-    let veh_pt_type = String::from("Conv");
-    let drag_coef: f64 = 0.355;
-    let frontal_area_m2: f64 = 3.066;
-    let glider_kg: f64 = 1359.166;
-    let veh_cg_m: f64 = 0.53;
-    let drive_axle_weight_frac: f64 = 0.59;
-    let wheel_base_m: f64 = 2.6;
-    let cargo_kg: f64 = 136.0;
-    let veh_override_kg: Option<f64> = None;
-    let comp_mass_multiplier: f64 = 1.4;
-    let fs_max_kw: f64 = 2000.0;
-    let fs_secs_to_peak_pwr: f64 = 1.0;
-    let fs_kwh: f64 = 504.0;
-    let fs_kwh_per_kg: f64 = 9.89;
-    let fc_max_kw: f64 = 125.0;
-    let fc_pwr_out_perc: Vec<f64> = vec![
-        0.0, 0.005, 0.015, 0.04, 0.06, 0.1, 0.14, 0.2, 0.4, 0.6, 0.8, 1.0,
-    ];
-    let fc_eff_map: Vec<f64> = vec![
-        0.1, 0.12, 0.16, 0.22, 0.28, 0.33, 0.35, 0.36, 0.35, 0.34, 0.32, 0.3,
-    ];
-    let fc_eff_type: String = String::from("SI");
-    let fc_sec_to_peak_pwr: f64 = 6.0;
-    let fc_base_kg: f64 = 61.0;
-    let fc_kw_per_kg: f64 = 2.13;
-    let min_fc_time_on: f64 = 30.0;
-    let idle_fc_kw: f64 = 2.5;
-    let mc_max_kw: f64 = 0.0;
-    let mc_pwr_out_perc: Vec<f64> = vec![0.0, 0.02, 0.04, 0.06, 0.08, 0.1, 0.2, 0.4, 0.6, 0.8, 1.0];
-    let mc_eff_map: Vec<f64> = vec![
-        0.12, 0.16, 0.21, 0.29, 0.35, 0.42, 0.75, 0.92, 0.93, 0.93, 0.92,
-    ];
-    let mc_sec_to_peak_pwr: f64 = 4.0;
-    let mc_pe_kg_per_kw: f64 = 0.833;
-    let mc_pe_base_kg: f64 = 21.6;
-    let ess_max_kw: f64 = 0.0;
-    let ess_max_kwh: f64 = 0.0;
-    let ess_kg_per_kwh: f64 = 8.0;
-    let ess_base_kg: f64 = 75.0;
-    let ess_round_trip_eff: f64 = 0.97;
-    let ess_life_coef_a: f64 = 110.0;
-    let ess_life_coef_b: f64 = -0.6811;
-    let min_soc: f64 = 0.4;
-    let max_soc: f64 = 0.8;
-    let ess_dischg_to_fc_max_eff_perc: f64 = 0.0;
-    let ess_chg_to_fc_max_eff_perc: f64 = 0.0;
-    let wheel_inertia_kg_m2: f64 = 0.815;
-    let num_wheels: f64 = 4.0;
-    let wheel_rr_coef: f64 = 0.006;
-    let wheel_radius_m: f64 = 0.336;
-    let wheel_coef_of_fric: f64 = 0.7;
-    let max_accel_buffer_mph: f64 = 60.0;
-    let max_accel_buffer_perc_of_useable_soc: f64 = 0.2;
-    let perc_high_acc_buf: f64 = 0.0;
-    let mph_fc_on: f64 = 30.0;
-    let kw_demand_fc_on: f64 = 100.0;
-    let max_regen: f64 = 0.98;
-    let stop_start: bool = false;
-    let force_aux_on_fc: bool = true;
-    let alt_eff: f64 = 1.0;
-    let chg_eff: f64 = 0.86;
-    let aux_kw: f64 = 0.7;
-    let trans_kg: f64 = 114.0;
-    let trans_eff: f64 = 0.92;
-    let ess_to_fuel_ok_error: f64 = 0.005;
-    let val_udds_mpgge: f64 = 23.0;
-    let val_hwy_mpgge: f64 = 32.0;
-    let val_comb_mpgge: f64 = 26.0;
-    let val_udds_kwh_per_mile: f64 = f64::NAN;
-    let val_hwy_kwh_per_mile: f64 = f64::NAN;
-    let val_comb_kwh_per_mile: f64 = f64::NAN;
-    let val_cd_range_mi: f64 = f64::NAN;
-    let val_const65_mph_kwh_per_mile: f64 = f64::NAN;
-    let val_const60_mph_kwh_per_mile: f64 = f64::NAN;
-    let val_const55_mph_kwh_per_mile: f64 = f64::NAN;
-    let val_const45_mph_kwh_per_mile: f64 = f64::NAN;
-    let val_unadj_udds_kwh_per_mile: f64 = f64::NAN;
-    let val_unadj_hwy_kwh_per_mile: f64 = f64::NAN;
-    let val0_to60_mph: f64 = 9.9;
-    let val_ess_life_miles: f64 = f64::NAN;
-    let val_range_miles: f64 = f64::NAN;
-    let val_veh_base_cost: f64 = f64::NAN;
-    let val_msrp: f64 = f64::NAN;
-    let props = RustPhysicalProperties::__new__();
-    let regen_a: f64 = 500.0;
-    let regen_b: f64 = 0.99;
-
-    RustVehicle::new(
-        scenario_name,
-        selection,
-        veh_year,
-        veh_pt_type,
-        drag_coef,
-        frontal_area_m2,
-        glider_kg,
-        veh_cg_m,
-        drive_axle_weight_frac,
-        wheel_base_m,
-        cargo_kg,
-        veh_override_kg,
-        comp_mass_multiplier,
-        fs_max_kw,
-        fs_secs_to_peak_pwr,
-        fs_kwh,
-        fs_kwh_per_kg,
-        fc_max_kw,
-        fc_pwr_out_perc,
-        fc_eff_map,
-        fc_eff_type,
-        fc_sec_to_peak_pwr,
-        fc_base_kg,
-        fc_kw_per_kg,
-        min_fc_time_on,
-        idle_fc_kw,
-        mc_max_kw,
-        mc_pwr_out_perc,
-        Some(mc_eff_map),
-        mc_sec_to_peak_pwr,
-        mc_pe_kg_per_kw,
-        mc_pe_base_kg,
-        ess_max_kw,
-        ess_max_kwh,
-        ess_kg_per_kwh,
-        ess_base_kg,
-        ess_round_trip_eff,
-        ess_life_coef_a,
-        ess_life_coef_b,
-        min_soc,
-        max_soc,
-        ess_dischg_to_fc_max_eff_perc,
-        ess_chg_to_fc_max_eff_perc,
-        wheel_inertia_kg_m2,
-        num_wheels,
-        wheel_rr_coef,
-        wheel_radius_m,
-        wheel_coef_of_fric,
-        max_accel_buffer_mph,
-        max_accel_buffer_perc_of_useable_soc,
-        perc_high_acc_buf,
-        mph_fc_on,
-        kw_demand_fc_on,
-        max_regen,
-        stop_start,
-        force_aux_on_fc,
-        alt_eff,
-        chg_eff,
-        aux_kw,
-        trans_kg,
-        trans_eff,
-        ess_to_fuel_ok_error,
-        val_udds_mpgge,
-        val_hwy_mpgge,
-        val_comb_mpgge,
-        val_udds_kwh_per_mile,
-        val_hwy_kwh_per_mile,
-        val_comb_kwh_per_mile,
-        val_cd_range_mi,
-        val_const65_mph_kwh_per_mile,
-        val_const60_mph_kwh_per_mile,
-        val_const55_mph_kwh_per_mile,
-        val_const45_mph_kwh_per_mile,
-        val_unadj_udds_kwh_per_mile,
-        val_unadj_hwy_kwh_per_mile,
-        val0_to60_mph,
-        val_ess_life_miles,
-        val_range_miles,
-        val_veh_base_cost,
-        val_msrp,
-        props,
-        regen_a,
-        regen_b,
-        None,
-        None,
-    )
->>>>>>> b2cde9e0
-}
-
 #[cfg(test)]
 mod tests {
     use super::*;
