use clap::{ArgGroup, Parser};
use serde::{Deserialize, Serialize};
use serde_json::{json, Value};

use std::fs;

use fastsim_core::{
    cycle::RustCycle, params::MPH_PER_MPS, simdrive::RustSimDrive, simdrivelabel::get_label_fe,
    simdrivelabel::get_net_accel, simdrivelabel::make_accel_trace, traits::SerdeAPI,
    utils::interpolate_vectors as interp, vehicle::RustVehicle, vehicle_utils::abc_to_drag_coeffs,
};

/// Wrapper for fastsim.
/// After running `cargo build --release`, run with
/// ```bash
/// ./target/release/fastsim-cli --veh-file ~/Documents/GitHub/fastsim/fastsim/resources/vehdb/2012_Ford_Fusion.yaml --cyc-file ~/Documents/GitHub/fastsim/fastsim/resources/cycles/udds.csv
/// ```.
/// For calculation of drag and wheel rr coefficients from coastdown test, run with
/// ```bash
/// ./target/release/fastsim-cli --veh-file ~/Documents/GitHub/fastsim/fastsim/resources/vehdb/2012_Ford_Fusion.yaml --cyc-file coastdown --a 25.91 --b 0.1943 --c 0.01796
/// ```
#[derive(Parser)]
#[clap(author, version, about, long_about = None)]
#[clap(group(
    ArgGroup::new("cycle")
    .required(true)
    .args(&["cyc", "cyc-file", "adopt", "adopt-hd"])
))]
#[clap(group(
    ArgGroup::new("vehicle")
    .required(true)
    .args(&["veh", "veh-file"])
))]
#[clap(group(
    ArgGroup::new("coastdown")
    .multiple(true)
    .args(&["a", "b", "c"])
))]
// #[clap(author, version, about, long_about = None)]
// struct Args {
//     #[clap(long, short, action)]
//     it_works: bool,
// }
struct FastSimApi {
    /// Cycle as json string
    #[clap(long, value_parser)]
    cyc: Option<String>,
    #[clap(long, value_parser)]
    /// Path to cycle file (csv or yaml) or "coastdown" for coefficient calculation from coastdown test
    cyc_file: Option<String>,
    #[clap(value_parser, long)]
    //adopt flag
    adopt: Option<bool>,
    #[clap(value_parser, long)]
    //adopt HD flag
    adopt_hd: Option<String>,
    /// Vehicle as json string
    #[clap(value_parser, long)]
    veh: Option<String>,
    #[clap(long, value_parser)]
    /// Path to vehicle file (yaml)
    veh_file: Option<String>,
    #[clap(long, value_parser)]
    /// How to return results: `adopt_json`, `mpgge`, ... TBD
    res_fmt: Option<String>,
    #[clap(long, value_parser)]
    /// coastdown coefficients for road load vs speed (lbf)
    a: Option<f64>,
    #[clap(long, value_parser)]
    /// coastdown coefficients for road load vs speed (lbf/mph)
    b: Option<f64>,
    #[clap(long, value_parser)]
    /// coastdown coefficients for road load vs speed (lbf/mph^2)
    c: Option<f64>,
}

#[derive(Debug, Deserialize, Serialize, PartialEq, Clone)]
#[allow(non_snake_case)]
struct AdoptResults {
    adjCombMpgge: f64,
    rangeMiles: f64,
    UF: f64,
    adjCombKwhPerMile: f64,
    accel: f64,
    traceMissInMph: f64,
    h2AndDiesel: Option<H2AndDieselResults>,
}

impl SerdeAPI for AdoptResults {}

#[derive(Debug, Deserialize, Serialize)]
#[allow(non_snake_case)]
struct AdoptHDResults {
    adjCombMpgge: f64,
    rangeMiles: f64,
    UF: f64,
    adjCombKwhPerMile: f64,
    accel: f64,
    // add more results here
}

impl SerdeAPI for H2AndDieselResults {}

#[derive(Debug, Deserialize, Serialize, PartialEq, Clone)]
pub struct H2AndDieselResults {
    pub h2_kwh: f64,
    pub h2_gge: f64,
    pub h2_mpgge: f64,
    pub diesel_kwh: f64,
    pub diesel_gals: f64,
    pub diesel_gge: f64,
    pub diesel_mpg: f64,
}

pub fn calculate_mpgge_for_h2_diesel_ice(
    dist_mi: f64,
    max_fc_power_kw: f64,
    kwh_per_gge: f64,
    fc_kw_out_ach: &Vec<f64>,
    fs_kwh_out_ach: &Vec<f64>,
    fc_pwr_out_perc: &Vec<f64>,
    h2share: &Vec<f64>,
) -> H2AndDieselResults {
    assert!(fc_kw_out_ach.len() == fs_kwh_out_ach.len());
    assert!(fc_pwr_out_perc.len() == h2share.len());
    let kwh_per_gallon_diesel = 37.95;
    let gge_per_kwh = 1.0 / kwh_per_gge;
    let mut total_diesel_kwh = 0.0;
    let mut total_diesel_gals = 0.0;
    let mut total_diesel_gge = 0.0;
    let mut total_h2_kwh = 0.0;
    let mut total_h2_gge = 0.0;
    for idx in 0..fs_kwh_out_ach.len() {
        let fc_kw_out = fc_kw_out_ach[idx];
        let fs_kwh_out = fs_kwh_out_ach[idx];
        let fc_perc_pwr = fc_kw_out / max_fc_power_kw;
        let h2_perc = interp(&fc_perc_pwr, fc_pwr_out_perc, h2share, false);
        let h2_kwh = h2_perc * fs_kwh_out;
        let h2_gge = gge_per_kwh * h2_kwh;
        total_h2_kwh += h2_kwh;
        total_h2_gge += h2_gge;

        let diesel_perc = 1.0 - h2_perc;
        let diesel_kwh = diesel_perc * fs_kwh_out;
        let diesel_gals = diesel_kwh / kwh_per_gallon_diesel;
        let diesel_gge = diesel_kwh * gge_per_kwh;
        total_diesel_kwh += diesel_kwh;
        total_diesel_gals += diesel_gals;
        total_diesel_gge += diesel_gge;
    }
    H2AndDieselResults {
        h2_kwh: total_h2_kwh,
        h2_gge: total_h2_gge,
        h2_mpgge: if total_h2_gge > 0.0 {
            dist_mi / total_h2_gge
        } else {
            0.0
        },
        diesel_kwh: total_diesel_kwh,
        diesel_gals: total_diesel_gals,
        diesel_gge: total_diesel_gge,
        diesel_mpg: if total_diesel_gals > 0.0 {
            dist_mi / total_diesel_gals
        } else {
            0.0
        },
    }
}

pub fn integrate_power_to_kwh(dts_s: &Vec<f64>, ps_kw: &Vec<f64>) -> Vec<f64> {
    assert!(dts_s.len() == ps_kw.len());
    let mut energy_kwh = Vec::<f64>::with_capacity(dts_s.len());
    for idx in 0..dts_s.len() {
        let dt_s = dts_s[idx];
        let p_kw = ps_kw[idx];
        energy_kwh.push(p_kw * dt_s / 3600.0);
    }
    energy_kwh
}

pub fn main() {
    let fastsim_api = FastSimApi::parse();

    if let Some(_cyc_json_str) = fastsim_api.cyc {
        panic!("Need to implement: let cyc = RustCycle::from_json(cyc_json_str)");
    }
    let (is_adopt_hd, adopt_hd_string, adopt_hd_has_cycle) =
        if let Some(adopt_hd_string) = &fastsim_api.adopt_hd {
            // NOTE: specifying the --adopt-hd flag implies TRUE. Thus specifying --adopt-hd false or --adopt-hd true just
            // sets the driving cycle to the default HHDDT cycle
            let adopt_hd_str_lc = adopt_hd_string.to_lowercase();
            let true_string = String::from("true");
            let false_string = String::from("false");
            let adopt_hd_has_cycle = !adopt_hd_str_lc.is_empty()
                && adopt_hd_str_lc != true_string
                && adopt_hd_str_lc != false_string;
            (true, adopt_hd_string.clone(), adopt_hd_has_cycle)
        } else {
            (false, String::from(""), false)
        };
    let cyc = if let Some(cyc_file_path) = fastsim_api.cyc_file {
        if cyc_file_path == *"coastdown" {
            if fastsim_api.a.is_some() && fastsim_api.b.is_some() && fastsim_api.c.is_some() {
                let mut veh = RustVehicle::mock_vehicle();
                let (drag_coeff, wheel_rr_coeff) = abc_to_drag_coeffs(
                    &mut veh,
                    fastsim_api.a.unwrap(),
                    fastsim_api.b.unwrap(),
                    fastsim_api.c.unwrap(),
                    Some(false),
                    None,
                    None,
                    Some(true),
                    Some(false),
                );
                println!("Drag Coefficient: {}", drag_coeff);
                println!("Wheel RR Coefficient: {}", wheel_rr_coeff);
                return;
            } else {
                panic!("Need to provide coastdown test coefficients for drag and wheel rr coefficient calculation");
            }
        } else {
            RustCycle::from_file(&cyc_file_path)
        }
    } else if is_adopt_hd && adopt_hd_has_cycle {
        RustCycle::from_file(&adopt_hd_string)
    } else {
        //TODO? use pathbuff to string, for robustness
        Ok(RustCycle::new(
            vec![0.0],
            vec![0.0],
            vec![0.0],
            vec![0.0],
            String::from("")
        ))
    }
    .unwrap();

    // TODO: put in logic here for loading vehicle for adopt-hd
    // with same file format as regular adopt and same outputs retured
    let is_adopt: bool = fastsim_api.adopt.is_some() && fastsim_api.adopt.unwrap();
    let mut fc_pwr_out_perc: Option<Vec<f64>> = None;
    let mut hd_h2_diesel_ice_h2share: Option<Vec<f64>> = None;
    let veh = if let Some(veh_string) = fastsim_api.veh {
        if is_adopt || is_adopt_hd {
            let (veh_string, pwr_out_perc, h2share) = json_rewrite(veh_string);
            hd_h2_diesel_ice_h2share = h2share;
            fc_pwr_out_perc = pwr_out_perc;
            RustVehicle::from_json_str(&veh_string)
        } else {
            RustVehicle::from_json_str(&veh_string)
        }
    } else if let Some(veh_file_path) = fastsim_api.veh_file {
        if is_adopt || is_adopt_hd {
            let vehstring = fs::read_to_string(veh_file_path).unwrap();
            let (vehstring, pwr_out_perc, h2share) = json_rewrite(vehstring);
            hd_h2_diesel_ice_h2share = h2share;
            fc_pwr_out_perc = pwr_out_perc;
            RustVehicle::from_json_str(&vehstring)
        } else {
            RustVehicle::from_file(&veh_file_path)
        }
    } else {
        Ok(RustVehicle::mock_vehicle())
    }
    .unwrap();

    #[cfg(not(windows))]
    macro_rules! main_separator {
        () => {
            "/"
        };
    }

    #[cfg(windows)]
    macro_rules! main_separator {
        () => {
            r#"\"#
        };
    }

    if is_adopt {
        let sdl = get_label_fe(&veh, Some(false), Some(false)).unwrap();
        let res = AdoptResults {
            adjCombMpgge: sdl.0.adj_comb_mpgge,
            rangeMiles: sdl.0.net_range_miles,
            UF: sdl.0.uf,
            adjCombKwhPerMile: sdl.0.adj_comb_kwh_per_mi,
            accel: sdl.0.net_accel,
            traceMissInMph: sdl.0.trace_miss_speed_mph,
            h2AndDiesel: None,
        };
        println!("{}", res.to_json());
    } else if is_adopt_hd {
        let hd_cyc_filestring = include_str!(concat!(
            "..",
            main_separator!(),
            "..",
            main_separator!(),
            "..",
            main_separator!(),
            "..",
            main_separator!(),
            "python",
            main_separator!(),
            "fastsim",
            main_separator!(),
            "resources",
            main_separator!(),
            "cycles",
            main_separator!(),
            "HHDDTCruiseSmooth.csv"
        ));
        let cyc = if adopt_hd_has_cycle {
            cyc
        } else {
            RustCycle::from_csv_string(hd_cyc_filestring, "HHDDTCruiseSmooth".to_string()).unwrap()
        };
        let mut sim_drive = RustSimDrive::new(cyc, veh.clone());
        sim_drive.sim_drive(None, None).unwrap();
        let mut sim_drive_accel = RustSimDrive::new(make_accel_trace(), veh.clone());
        let net_accel = get_net_accel(&mut sim_drive_accel, &veh.scenario_name).unwrap();
        let mut mpgge = sim_drive.mpgge;
<<<<<<< HEAD
        let h2_diesel_results = if let (Some(h2_diesel_ice_h2share), Some(fc_pop)) = (hd_h2_diesel_ice_h2share, fc_pwr_out_perc) {
            let dist_mi = sim_drive.dist_mi.sum();
            let r = calculate_mpgge_for_h2_diesel_ice(
                dist_mi,
                sim_drive.veh.fc_max_kw,
                sim_drive.props.kwh_per_gge,
                &sim_drive.fc_kw_out_ach.to_vec(),
                &sim_drive.fs_kwh_out_ach.to_vec(),
                &fc_pop,
                &h2_diesel_ice_h2share,
            );
            mpgge = dist_mi / (r.diesel_gge + r.h2_gge);
            Some(r)
=======

        let h2_diesel_results = if let Some(hd_h2_diesel_ice_h2share) = hd_h2_diesel_ice_h2share {
            if let Some(fc_pwr_out_perc) = fc_pwr_out_perc {
                let dist_mi = sim_drive.dist_mi.sum();
                let r = calculate_mpgge_for_h2_diesel_ice(
                    dist_mi,
                    sim_drive.veh.fc_max_kw,
                    sim_drive.props.kwh_per_gge,
                    &sim_drive.fc_kw_out_ach.to_vec(),
                    &sim_drive.fs_kwh_out_ach.to_vec(),
                    &fc_pwr_out_perc,
                    &hd_h2_diesel_ice_h2share,
                );
                mpgge = dist_mi / (r.diesel_gge + r.h2_gge);
                Some(r)
            } else {
                None
            }
>>>>>>> 243df335
        } else {
            None
        };

        let res = AdoptResults {
            adjCombMpgge: mpgge,
            rangeMiles: if mpgge > 0.0 {
                (veh.fs_kwh / sim_drive.props.kwh_per_gge) * mpgge
            } else if sim_drive.battery_kwh_per_mi > 0.0 {
                veh.ess_max_kwh / sim_drive.battery_kwh_per_mi
            } else {
                0.0
            },
            UF: 0.0,
            adjCombKwhPerMile: sim_drive.battery_kwh_per_mi,
            accel: net_accel,
            traceMissInMph: sim_drive.trace_miss_speed_mps * MPH_PER_MPS,
            h2AndDiesel: h2_diesel_results,
        };
        println!("{}", res.to_json());
    } else {
        let mut sim_drive = RustSimDrive::new(cyc, veh);
        // // this does nothing if it has already been called for the constructed `sim_drive`
        sim_drive.sim_drive(None, None).unwrap();
        println!("{}", sim_drive.mpgge);
    }
    // else {
    //     println!("Invalid option `{}` for `--res-fmt`", res_fmt);
    // }
}

fn translate_veh_pt_type(x: i64) -> String {
    if x == 1 {
        String::from("Conv")
    } else if x == 2 {
        String::from("HEV")
    } else if x == 3 {
        String::from("PHEV")
    } else if x == 4 {
        String::from("BEV")
    } else {
        x.to_string()
    }
}

#[derive(Debug, Deserialize, Serialize, Clone, PartialEq)]
struct ArrayObject {
    pub v: i64,
    pub dim: Vec<usize>,
    pub data: Vec<f64>,
}

/// Takes a vector of floats and transforms it into an object representation
/// used by the ndarray library.
fn array_to_object_representation(xs: &Vec<f64>) -> ArrayObject {
    ArrayObject {
        v: 1,
        dim: vec![xs.len()],
        data: xs.clone(),
    }
}

<<<<<<< HEAD
fn transform_array_of_value_to_vec_of_f64(array_of_values: &[Value]) -> Vec<f64> {
    array_of_values.iter().fold(Vec::<f64>::with_capacity(array_of_values.len()), |mut acc, x| {
        if x.is_number() {
            acc.push(x.as_f64().unwrap());
=======
fn transform_array_of_value_to_vec_of_f64(array_of_values: &Vec<Value>) -> Vec<f64> {
    let mut vec_of_f64 = Vec::<f64>::new();
    for item_raw in array_of_values {
        if item_raw.is_number() {
            let item = item_raw.as_f64().unwrap();
            vec_of_f64.push(item);
>>>>>>> 243df335
        }
        acc
    })
}

fn transform_array_of_value_to_ndarray_representation(array_of_values: &[Value]) -> ArrayObject {
    array_to_object_representation(&transform_array_of_value_to_vec_of_f64(array_of_values))
}

#[derive(Debug, Deserialize, Serialize, Clone, PartialEq)]
struct ParsedValue(Value);

impl SerdeAPI for ParsedValue {}

/// Rewrites the ADOPT JSON string to be in compliance with what FASTSim expects for JSON input.
fn json_rewrite(x: String) -> (String, Option<Vec<f64>>, Option<Vec<f64>>) {
    let adoptstring = x;

    let mut fc_pwr_out_perc: Option<Vec<f64>> = None;
    let mut hd_h2_diesel_ice_h2share: Option<Vec<f64>> = None;

    let mut parsed_data: Value = serde_json::from_str(&adoptstring).unwrap();

    let veh_pt_type_raw = &parsed_data["vehPtType"];
    if veh_pt_type_raw.is_i64() {
        let veh_pt_type_value = veh_pt_type_raw.as_i64().unwrap();
        let new_veh_pt_type_value = translate_veh_pt_type(veh_pt_type_value);
        parsed_data["vehPtType"] = json!(new_veh_pt_type_value);
    }

    let fc_eff_type_raw = &parsed_data["fuelConverter"]["fcEffType"];
    if fc_eff_type_raw.is_string() {
        let fc_eff_type_value = fc_eff_type_raw.as_str().unwrap();
        let fc_eff_type = String::from(fc_eff_type_value);
        parsed_data["fcEffType"] = Value::String(fc_eff_type.clone());
        if fc_eff_type == *"HDH2DieselIce" {
            let fc_pwr_out_perc_raw = &parsed_data["fuelConverter"]["fcPwrOutPerc"];
            if fc_pwr_out_perc_raw.is_array() {
                fc_pwr_out_perc = Some(transform_array_of_value_to_vec_of_f64(
                    fc_pwr_out_perc_raw.as_array().unwrap(),
                ));
            }
            let h2share_raw = &parsed_data["fuelConverter"]["HDH2DieselIceH2Share"];
            if h2share_raw.is_array() {
                hd_h2_diesel_ice_h2share = Some(transform_array_of_value_to_vec_of_f64(
                    h2share_raw.as_array().unwrap(),
                ));
            }
        }
    }

    let force_aux_on_fc_raw = &parsed_data["forceAuxOnFC"];
    if force_aux_on_fc_raw.is_i64() {
        let force_aux_on_fc_value = force_aux_on_fc_raw.as_i64().unwrap();
        parsed_data["forceAuxOnFC"] = json!(force_aux_on_fc_value != 0)
    }

    let mut is_rear_wheel_drive: bool = false;
    let fwd1rwd2awd3_raw = &parsed_data["fwd1rwd2awd3"];
    if fwd1rwd2awd3_raw.is_i64() {
        let fwd1rwd2awd3_value = fwd1rwd2awd3_raw.as_i64().unwrap();
        is_rear_wheel_drive = fwd1rwd2awd3_value == 2 || fwd1rwd2awd3_value == 3;
    }
    let veh_cg_raw = &parsed_data["vehCgM"];
    if veh_cg_raw.is_number() {
        let veh_cg_value = veh_cg_raw.as_f64().unwrap();
        if is_rear_wheel_drive && veh_cg_value > 0.0 {
            parsed_data["vehCgM"] = json!(-1.0 * veh_cg_value);
        }
    }

    let fc_pwr_out_perc_raw = &parsed_data["fuelConverter"]["fcPwrOutPerc"];
    if fc_pwr_out_perc_raw.is_array() {
        parsed_data["fcPwrOutPerc"] = json!(transform_array_of_value_to_ndarray_representation(
            fc_pwr_out_perc_raw.as_array().unwrap()
        ));
    }

    let fc_eff_array_raw = &parsed_data["fuelConverter"]["fcEffArray"];
    if fc_eff_array_raw.is_array() {
        parsed_data["fcEffArray"] = json!(transform_array_of_value_to_vec_of_f64(
            fc_eff_array_raw.as_array().unwrap()
        ));
    }

    let mc_eff_array_raw = &parsed_data["motor"]["mcEffArray"];
    if mc_eff_array_raw.is_array() {
        parsed_data["mcEffArray"] = json!(transform_array_of_value_to_ndarray_representation(
            mc_eff_array_raw.as_array().unwrap()
        ));
    }

    let mc_pwr_out_perc_raw = &parsed_data["motor"]["mcPwrOutPerc"];
    if mc_pwr_out_perc_raw.is_array() {
        parsed_data["mcPwrOutPerc"] = json!(transform_array_of_value_to_ndarray_representation(
            mc_pwr_out_perc_raw.as_array().unwrap()
        ));
    }

    let idle_fc_kw_raw = &parsed_data["fuelConverter"]["idleFcKw"];
    if idle_fc_kw_raw.is_number() {
        let idle_fc_kw_value = idle_fc_kw_raw.as_f64().unwrap();
        parsed_data["idleFcKw"] = json!(idle_fc_kw_value);
    }

    let mc_max_elec_in_kw_raw = &parsed_data["motor"]["mcMaxElecInKw"];
    if mc_max_elec_in_kw_raw.is_number() {
        let mc_max_elec_in_kw_value = mc_max_elec_in_kw_raw.as_f64().unwrap();
        parsed_data["mcMaxElecInKw"] = json!(mc_max_elec_in_kw_value);
    }

    parsed_data["stop_start"] = json!(false);

    let adoptstring = ParsedValue(parsed_data).to_json();

    (adoptstring, fc_pwr_out_perc, hd_h2_diesel_ice_h2share)
}<|MERGE_RESOLUTION|>--- conflicted
+++ resolved
@@ -321,8 +321,9 @@
         let mut sim_drive_accel = RustSimDrive::new(make_accel_trace(), veh.clone());
         let net_accel = get_net_accel(&mut sim_drive_accel, &veh.scenario_name).unwrap();
         let mut mpgge = sim_drive.mpgge;
-<<<<<<< HEAD
-        let h2_diesel_results = if let (Some(h2_diesel_ice_h2share), Some(fc_pop)) = (hd_h2_diesel_ice_h2share, fc_pwr_out_perc) {
+        let h2_diesel_results = if let (Some(h2_diesel_ice_h2share), Some(fc_pop)) =
+            (hd_h2_diesel_ice_h2share, fc_pwr_out_perc)
+        {
             let dist_mi = sim_drive.dist_mi.sum();
             let r = calculate_mpgge_for_h2_diesel_ice(
                 dist_mi,
@@ -335,26 +336,6 @@
             );
             mpgge = dist_mi / (r.diesel_gge + r.h2_gge);
             Some(r)
-=======
-
-        let h2_diesel_results = if let Some(hd_h2_diesel_ice_h2share) = hd_h2_diesel_ice_h2share {
-            if let Some(fc_pwr_out_perc) = fc_pwr_out_perc {
-                let dist_mi = sim_drive.dist_mi.sum();
-                let r = calculate_mpgge_for_h2_diesel_ice(
-                    dist_mi,
-                    sim_drive.veh.fc_max_kw,
-                    sim_drive.props.kwh_per_gge,
-                    &sim_drive.fc_kw_out_ach.to_vec(),
-                    &sim_drive.fs_kwh_out_ach.to_vec(),
-                    &fc_pwr_out_perc,
-                    &hd_h2_diesel_ice_h2share,
-                );
-                mpgge = dist_mi / (r.diesel_gge + r.h2_gge);
-                Some(r)
-            } else {
-                None
-            }
->>>>>>> 243df335
         } else {
             None
         };
@@ -417,22 +398,16 @@
     }
 }
 
-<<<<<<< HEAD
 fn transform_array_of_value_to_vec_of_f64(array_of_values: &[Value]) -> Vec<f64> {
-    array_of_values.iter().fold(Vec::<f64>::with_capacity(array_of_values.len()), |mut acc, x| {
-        if x.is_number() {
-            acc.push(x.as_f64().unwrap());
-=======
-fn transform_array_of_value_to_vec_of_f64(array_of_values: &Vec<Value>) -> Vec<f64> {
-    let mut vec_of_f64 = Vec::<f64>::new();
-    for item_raw in array_of_values {
-        if item_raw.is_number() {
-            let item = item_raw.as_f64().unwrap();
-            vec_of_f64.push(item);
->>>>>>> 243df335
-        }
-        acc
-    })
+    array_of_values.iter().fold(
+        Vec::<f64>::with_capacity(array_of_values.len()),
+        |mut acc, x| {
+            if x.is_number() {
+                acc.push(x.as_f64().unwrap());
+            }
+            acc
+        },
+    )
 }
 
 fn transform_array_of_value_to_ndarray_representation(array_of_values: &[Value]) -> ArrayObject {
