[package]
name = "fastsimrust"
version = "2.0.0"
edition = "2021"

# See more keys and their definitions at https://doc.rust-lang.org/cargo/reference/manifest.html
[lib]
name = "fastsimrust"
crate-type = ["cdylib"]

[dependencies]
pyo3 = { version = "0.15.1", features = ["extension-module"] }
ndarray = { version = "0.15.4"}
<<<<<<< HEAD
ordered-float = "2.10.0"
csv = "1.1"

[http]
check-revoke = false
=======
ordered-float = "2.10.0"
>>>>>>> 0eaae91a
<|MERGE_RESOLUTION|>--- conflicted
+++ resolved
@@ -11,12 +11,8 @@
 [dependencies]
 pyo3 = { version = "0.15.1", features = ["extension-module"] }
 ndarray = { version = "0.15.4"}
-<<<<<<< HEAD
 ordered-float = "2.10.0"
 csv = "1.1"
 
 [http]
-check-revoke = false
-=======
-ordered-float = "2.10.0"
->>>>>>> 0eaae91a
+check-revoke = false