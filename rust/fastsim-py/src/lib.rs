//! # Crate features
//! * **full** - When enabled (which is default), include additional capabilities that
//!   require additional dependencies
//! * **resources** - When enabled (which is triggered by enabling full (thus default)
//!   or enabling this feature directly), compiles commonly used resources (e.g.
//!   standard drive cycles) for faster access.

#[cfg(feature = "simdrivelabel")]
use fastsim_core::simdrivelabel::*;
use fastsim_core::*;
use pyo3imports::*;

/// Function for adding Rust structs as Python Classes
#[pymodule]
fn fastsimrust(py: Python, m: &PyModule) -> PyResult<()> {
    #[cfg(feature = "logging")]
    pyo3_log::init();
    m.add_class::<cycle::RustCycle>()?;
    m.add_class::<vehicle::RustVehicle>()?;
    m.add_class::<params::RustPhysicalProperties>()?;
    m.add_class::<params::AdjCoef>()?;
    m.add_class::<params::RustLongParams>()?;
    m.add_class::<utils::Pyo3ArrayU32>()?;
    m.add_class::<utils::Pyo3ArrayF64>()?;
    m.add_class::<utils::Pyo3ArrayBool>()?;
    m.add_class::<utils::Pyo3VecF64>()?;
    m.add_class::<simdrive::RustSimDriveParams>()?;
    m.add_class::<simdrive::RustSimDrive>()?;
    m.add_class::<thermal::SimDriveHot>()?;
    m.add_class::<vehicle_thermal::VehicleThermal>()?;
    m.add_class::<thermal::ThermalState>()?;
    m.add_class::<vehicle_thermal::HVACModel>()?;
    m.add_class::<vehicle_import::OtherVehicleInputs>()?;
    #[cfg(feature = "simdrivelabel")]
    m.add_class::<simdrivelabel::LabelFe>()?;
    #[cfg(feature = "simdrivelabel")]
    m.add_class::<simdrivelabel::LabelFePHEV>()?;
    #[cfg(feature = "simdrivelabel")]
    m.add_class::<simdrivelabel::PHEVCycleCalc>()?;
    m.add_class::<simdrive::simdrive_iter::SimDriveVec>()?;

    cycle::register(py, m)?;
    #[cfg(feature = "default")]
    m.add_function(wrap_pyfunction!(vehicle_utils::abc_to_drag_coeffs, m)?)?;
    #[cfg(feature = "simdrivelabel")]
    m.add_function(wrap_pyfunction!(make_accel_trace_py, m)?)?;
    #[cfg(feature = "simdrivelabel")]
    m.add_function(wrap_pyfunction!(get_net_accel_py, m)?)?;
    #[cfg(feature = "simdrivelabel")]
    m.add_function(wrap_pyfunction!(get_label_fe_py, m)?)?;
    #[cfg(feature = "simdrivelabel")]
    m.add_function(wrap_pyfunction!(get_label_fe_phev_py, m)?)?;
    #[cfg(feature = "vehicle-import")]
    m.add_function(wrap_pyfunction!(
        vehicle_import::get_options_for_year_make_model,
        m
    )?)?;
    #[cfg(feature = "vehicle-import")]
    m.add_function(wrap_pyfunction!(
<<<<<<< HEAD
        vehicle_import::vehicle_import_by_id_and_year,
=======
        vehicle_utils::get_vehicle_data_for_id,
        m
    )?)?;
    m.add_function(wrap_pyfunction!(
        vehicle_utils::vehicle_import_by_id_and_year,
>>>>>>> 50f49758
        m
    )?)?;
    #[cfg(feature = "vehicle-import")]
    m.add_function(wrap_pyfunction!(vehicle_import::import_all_vehicles, m)?)?;

    m.add_function(wrap_pyfunction!(enabled_features, m)?)?;

    Ok(())
}<|MERGE_RESOLUTION|>--- conflicted
+++ resolved
@@ -31,46 +31,40 @@
     m.add_class::<thermal::ThermalState>()?;
     m.add_class::<vehicle_thermal::HVACModel>()?;
     m.add_class::<vehicle_import::OtherVehicleInputs>()?;
-    #[cfg(feature = "simdrivelabel")]
-    m.add_class::<simdrivelabel::LabelFe>()?;
-    #[cfg(feature = "simdrivelabel")]
-    m.add_class::<simdrivelabel::LabelFePHEV>()?;
-    #[cfg(feature = "simdrivelabel")]
-    m.add_class::<simdrivelabel::PHEVCycleCalc>()?;
-    m.add_class::<simdrive::simdrive_iter::SimDriveVec>()?;
 
     cycle::register(py, m)?;
+
+    // Features
     #[cfg(feature = "default")]
     m.add_function(wrap_pyfunction!(vehicle_utils::abc_to_drag_coeffs, m)?)?;
     #[cfg(feature = "simdrivelabel")]
-    m.add_function(wrap_pyfunction!(make_accel_trace_py, m)?)?;
-    #[cfg(feature = "simdrivelabel")]
-    m.add_function(wrap_pyfunction!(get_net_accel_py, m)?)?;
-    #[cfg(feature = "simdrivelabel")]
-    m.add_function(wrap_pyfunction!(get_label_fe_py, m)?)?;
-    #[cfg(feature = "simdrivelabel")]
-    m.add_function(wrap_pyfunction!(get_label_fe_phev_py, m)?)?;
+    {
+        m.add_class::<simdrivelabel::LabelFe>()?;
+        m.add_class::<simdrivelabel::LabelFePHEV>()?;
+        m.add_class::<simdrivelabel::PHEVCycleCalc>()?;
+        m.add_class::<simdrive::simdrive_iter::SimDriveVec>()?;
+        m.add_function(wrap_pyfunction!(make_accel_trace_py, m)?)?;
+        m.add_function(wrap_pyfunction!(get_net_accel_py, m)?)?;
+        m.add_function(wrap_pyfunction!(get_label_fe_py, m)?)?;
+        m.add_function(wrap_pyfunction!(get_label_fe_phev_py, m)?)?;
+    }
     #[cfg(feature = "vehicle-import")]
-    m.add_function(wrap_pyfunction!(
-        vehicle_import::get_options_for_year_make_model,
-        m
-    )?)?;
-    #[cfg(feature = "vehicle-import")]
-    m.add_function(wrap_pyfunction!(
-<<<<<<< HEAD
-        vehicle_import::vehicle_import_by_id_and_year,
-=======
-        vehicle_utils::get_vehicle_data_for_id,
-        m
-    )?)?;
-    m.add_function(wrap_pyfunction!(
-        vehicle_utils::vehicle_import_by_id_and_year,
->>>>>>> 50f49758
-        m
-    )?)?;
-    #[cfg(feature = "vehicle-import")]
-    m.add_function(wrap_pyfunction!(vehicle_import::import_all_vehicles, m)?)?;
-
+    {
+        m.add_function(wrap_pyfunction!(
+            vehicle_import::get_options_for_year_make_model,
+            m
+        )?)?;
+        m.add_function(wrap_pyfunction!(
+            vehicle_import::get_vehicle_data_for_id,
+            m
+        )?)?;
+        m.add_function(wrap_pyfunction!(
+            vehicle_import::vehicle_import_by_id_and_year,
+            m
+        )?)?;
+        m.add_function(wrap_pyfunction!(vehicle_import::import_all_vehicles, m)?)?;
+    }
+    // Function to check what features are enabled from Python
     m.add_function(wrap_pyfunction!(enabled_features, m)?)?;
 
     Ok(())
