--- conflicted
+++ resolved
@@ -28,11 +28,7 @@
     m.add_class::<simdrive::simdrive_iter::SimDriveVec>()?;
 
     cycle::register(py, m)?;
-<<<<<<< HEAD
     vehicle_utils::register(py, m)?;
-=======
-
->>>>>>> af96b07c
     m.add_function(wrap_pyfunction!(vehicle_utils::abc_to_drag_coeffs, m)?)?;
     m.add_function(wrap_pyfunction!(make_accel_trace_py, m)?)?;
     m.add_function(wrap_pyfunction!(get_net_accel_py, m)?)?;
