--- conflicted
+++ resolved
@@ -17,14 +17,11 @@
 polynomial = "0.2.4"
 argmin = "0.7.0"
 argmin-math = { version = "0.2.1", features = ["ndarray_latest-nolinalg-serde"] }
-<<<<<<< HEAD
 curl = "0.4.44"
 serde-xml-rs = "0.6.0"
-=======
 validator = { version = "0.16", features = ["derive"] }
 lazy_static = "1.4.0"
 regex = "1.7.1"
->>>>>>> 897da741
 
 [package.metadata.docs.rs]
 rustdoc-args = [ "--html-in-header", "./src/html/docs-header.html" ]
