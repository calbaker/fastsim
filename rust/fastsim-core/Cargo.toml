--- conflicted
+++ resolved
@@ -33,11 +33,8 @@
 regex = "1.7.1"
 rayon = "1.7.0"
 include_dir = "0.7.3"
-<<<<<<< HEAD
 itertools = "0.12.0"
-=======
 ndarray-stats = "0.5.1"
->>>>>>> 42268bf7
 
 [package.metadata]
 include = [
