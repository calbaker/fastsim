--- conflicted
+++ resolved
@@ -655,14 +655,7 @@
         match format.trim_start_matches('.').to_lowercase().as_str() {
             "yaml" | "yml" => serde_yaml::to_writer(wtr, self)?,
             "json" => serde_json::to_writer(wtr, self)?,
-<<<<<<< HEAD
-            "toml" => {
-                let toml_string = self.to_toml()?;
-                wtr.write_all(toml_string.as_bytes())?;
-            }
-=======
             "toml" => wtr.write_all(self.to_toml()?.as_bytes())?,
->>>>>>> 3fd6055b
             #[cfg(feature = "bincode")]
             "bin" => bincode::serialize_into(wtr, self)?,
             "csv" => {
