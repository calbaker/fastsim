--- conflicted
+++ resolved
@@ -124,16 +124,12 @@
 }
 
 pub fn get_net_accel(sd_accel: &mut RustSimDrive, scenario_name: &String) -> Result<f64, anyhow::Error> {
-    log::debug!(target: "fastsimrust",
-        "running `sim_drive_accel`"
-    );
+    log::debug!("running `sim_drive_accel`");
     sd_accel.sim_drive_accel(None, None)?;
     if sd_accel.mph_ach.iter().any(|&x| x >= 60.) {
         Ok(interpolate(&60., &sd_accel.mph_ach, &sd_accel.cyc0.time_s, false))
     } else {
-        log::warn!(target: "fastsimrust",
-            "vehicle '{}' never achieves 60 mph", scenario_name
-        );
+        log::warn!("vehicle '{}' never achieves 60 mph", scenario_name);
         Ok(1e3)
     }
 }
@@ -394,20 +390,6 @@
         "accel",
         sd_accel,
     );
-<<<<<<< HEAD
-=======
-    if let Some(sd_accel) = sd.get_mut("accel") {
-        log::debug!("running `sim_drive_accel`");
-        sd_accel.sim_drive_accel(None, None)?;
-    }
-    if sd["accel"].mph_ach.iter().any(|&x| x >= 60.) {
-        out.net_accel = interpolate(&60., &sd["accel"].mph_ach, &cyc["accel"].time_s, false);
-    } else {
-        // in case vehicle never exceeds 60 mph, penalize it a lot with a high number
-        log::warn!("vehicle '{}' never achieves 60 mph", veh.scenario_name);
-        out.net_accel = 1e3;
-    }
->>>>>>> fc13bb6c
 
     // success Boolean -- did all of the tests work(e.g. met trace within ~2 mph)?
     out.res_found = String::from("model needs to be implemented for this"); // this may need fancier logic than just always being true
