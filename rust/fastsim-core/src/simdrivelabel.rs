--- conflicted
+++ resolved
@@ -202,13 +202,8 @@
     // load the cycles and intstantiate simdrive objects
     cyc.insert("accel", make_accel_trace());
 
-<<<<<<< HEAD
-    cyc.insert("udds", RustCycle::from_resource("udds.csv")?);
-    cyc.insert("hwy", RustCycle::from_resource("hwfet.csv")?);
-=======
-    cyc.insert("udds", RustCycle::from_resource("cycles/udds.csv", false)?);
-    cyc.insert("hwy", RustCycle::from_resource("cycles/hwfet.csv", false)?);
->>>>>>> 8bd29230
+    cyc.insert("udds", RustCycle::from_resource("udds.csv", false)?);
+    cyc.insert("hwy", RustCycle::from_resource("hwfet.csv", false)?);
 
     // run simdrive for non-phev powertrains
     sd.insert("udds", RustSimDrive::new(cyc["udds"].clone(), veh.clone()));
