--- conflicted
+++ resolved
@@ -367,19 +367,12 @@
     #[serde(skip)]
     pub fc_perc_out_array: Vec<f64>,
     #[doc(hidden)]
-<<<<<<< HEAD
-    #[doc_field(skip_doc)]
-    #[serde(skip)]
-    pub regen_a: f64,
-    #[doc(hidden)]
-    #[doc_field(skip_doc)]
-    #[serde(skip)]
-=======
+    #[doc_field(skip_doc)]
     #[serde(default = "RustVehicle::default_regen_a")]
     pub regen_a: f64,
     #[doc(hidden)]
+    #[doc_field(skip_doc)]
     #[serde(default = "RustVehicle::default_regen_b")]
->>>>>>> c8e4919e
     pub regen_b: f64,
     #[doc(hidden)]
     #[doc_field(skip_doc)]
