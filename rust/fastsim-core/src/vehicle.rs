//! Module containing vehicle struct and related functions.

// local
use crate::imports::*;
use crate::params::*;
use crate::proc_macros::{add_pyo3_api, ApproxEq};
#[cfg(feature = "pyo3")]
use crate::pyo3imports::*;

use lazy_static::lazy_static;
use regex::Regex;
use validator::Validate;

// veh_pt_type options
pub const CONV: &str = "Conv";
pub const HEV: &str = "HEV";
pub const PHEV: &str = "PHEV";
pub const BEV: &str = "BEV";
pub const VEH_PT_TYPES: [&str; 4] = [CONV, HEV, PHEV, BEV];
lazy_static! {
    static ref VEH_PT_TYPE_OPTIONS_REGEX: Regex = Regex::new("Conv|HEV|PHEV|BEV").unwrap();
}

// fc_eff_type options
pub const SI: &str = "SI";
pub const ATKINSON: &str = "Atkinson";
pub const DIESEL: &str = "Diesel";
pub const H2FC: &str = "H2FC";
pub const HD_DIESEL: &str = "HD_Diesel";
pub const FC_EFF_TYPES: [&str; 5] = [SI, ATKINSON, DIESEL, H2FC, HD_DIESEL];
lazy_static! {
    static ref FC_EFF_TYPE_OPTIONS_REGEX: Regex =
        Regex::new("SI|Atkinson|Diesel|H2FC|HD_Diesel").unwrap();
}

#[derive(Default, Serialize, Deserialize, Clone, Debug, PartialEq, ApproxEq, Validate)]
#[add_pyo3_api(
    #[pyo3(name = "set_veh_mass")]
    pub fn set_veh_mass_py(&mut self) {
        // TODO: not urgent, but I think it'd better for all instances
        // of `set_veh_mass` to be `update_veh_mass`
        self.set_veh_mass()
    }

    pub fn get_max_regen_kwh(&self) -> f64 {
        self.max_regen_kwh()
    }

    #[getter]
    pub fn get_mc_peak_eff(&self) -> f64 {
        self.mc_peak_eff()
    }

    #[setter("mc_peak_eff")]
    pub fn set_mc_peak_eff_py(&mut self, new_peak: f64) {
        self.set_mc_peak_eff(new_peak);
    }

    #[getter]
    pub fn get_max_fc_eff_kw(&self) -> f64 {
        self.max_fc_eff_kw()
    }

    #[setter("fc_peak_eff")]
    pub fn set_fc_peak_eff_py(&mut self, new_peak: f64) {
        self.set_fc_peak_eff(new_peak);
    }

    #[getter]
    pub fn get_fc_peak_eff(&self) -> f64 {
        self.fc_peak_eff()
    }

    #[pyo3(name = "set_derived")]
    pub fn set_derived_py(&mut self) {
        self.set_derived().unwrap()
    }

    /// An identify function to allow RustVehicle to be used as a python vehicle and respond to this method
    /// Returns a clone of the current object
    pub fn to_rust(&self) -> PyResult<Self> {
        Ok(self.clone())
    }
)]
/// Struct containing vehicle attributes
/// # Python Examples
/// ```python
/// import fastsim
///
/// ## Load drive cycle by name
/// cyc_py = fastsim.cycle.Cycle.from_file("udds")
/// cyc_rust = cyc_py.to_rust()
/// ```
pub struct RustVehicle {
    #[serde(skip)]
    #[api(has_orphaned)]
    /// Physical properties, see [RustPhysicalProperties](RustPhysicalProperties)
    pub props: RustPhysicalProperties,
    /// Vehicle name
    #[serde(alias = "name")]
    pub scenario_name: String,
    /// Vehicle database ID
    #[serde(skip)]
    pub selection: u32,
    /// Vehicle year
    #[serde(alias = "vehModelYear")]
    pub veh_year: u32,
    /// Vehicle powertrain type, one of \[[CONV](CONV), [HEV](HEV), [PHEV](PHEV), [BEV](BEV)\]
    #[serde(alias = "vehPtType")]
    #[validate(regex(
        path = "VEH_PT_TYPE_OPTIONS_REGEX",
        message = "must be one of [\"Conv\", \"HEV\", \"PHEV\", \"BEV\"]"
    ))]
    pub veh_pt_type: String,
    /// Aerodynamic drag coefficient
    #[serde(alias = "dragCoef")]
    #[validate(range(min = 0))]
    pub drag_coef: f64,
    /// Frontal area, $m^2$
    #[serde(alias = "frontalAreaM2")]
    #[validate(range(min = 0))]
    pub frontal_area_m2: f64,
    /// Vehicle mass excluding cargo, passengers, and powertrain components, $kg$
    #[serde(alias = "gliderKg")]
    #[validate(range(min = 0))]
    pub glider_kg: f64,
    /// Vehicle center of mass height, $m$
    /// **NOTE:** positive for FWD, negative for RWD, AWD, 4WD
    #[serde(alias = "vehCgM")]
    pub veh_cg_m: f64,
    /// Fraction of weight on the drive axle while stopped
    #[serde(alias = "driveAxleWeightFrac")]
    #[validate(range(min = 0, max = 1))]
    pub drive_axle_weight_frac: f64,
    /// Wheelbase, $m$
    #[serde(alias = "wheelBaseM")]
    #[validate(range(min = 0))]
    pub wheel_base_m: f64,
    /// Cargo mass including passengers, $kg$
    #[serde(alias = "cargoKg")]
    #[validate(range(min = 0))]
    pub cargo_kg: f64,
    /// Total vehicle mass, overrides mass calculation, $kg$
    #[serde(alias = "vehOverrideKg")]
    #[validate(range(min = 0))]
    pub veh_override_kg: Option<f64>,
    /// Component mass multiplier for vehicle mass calculation
    #[serde(alias = "compMassMultiplier")]
    #[validate(range(min = 0))]
    pub comp_mass_multiplier: f64,
    /// Fuel storage max power output, $kW$
    #[serde(alias = "maxFuelStorKw")]
    #[validate(range(min = 0))]
    pub fs_max_kw: f64,
    /// Fuel storage time to peak power, $s$
    #[serde(alias = "fuelStorSecsToPeakPwr")]
    #[validate(range(min = 0))]
    pub fs_secs_to_peak_pwr: f64,
    /// Fuel storage energy capacity, $kWh$
    #[serde(alias = "fuelStorKwh")]
    #[validate(range(min = 0))]
    pub fs_kwh: f64,
    /// Fuel specific energy, $\frac{kWh}{kg}$
    #[serde(alias = "fuelStorKwhPerKg")]
    #[validate(range(min = 0))]
    pub fs_kwh_per_kg: f64,
    /// Fuel converter peak continuous power, $kW$
    #[serde(alias = "maxFuelConvKw")]
    #[validate(range(min = 0))]
    pub fc_max_kw: f64,
    /// Fuel converter output power percentage map, x-values of [fc_eff_map](RustVehicle::fc_eff_map)
    #[serde(alias = "fcPwrOutPerc")]
    pub fc_pwr_out_perc: Array1<f64>,
    /// Fuel converter efficiency map
    #[serde(default)]
    pub fc_eff_map: Array1<f64>,
    /// Fuel converter efficiency type, one of \[[SI](SI), [ATKINSON](ATKINSON), [DIESEL](DIESEL), [H2FC](H2FC), [HD_DIESEL](HD_DIESEL)\]
    /// Used for calculating [fc_eff_map](RustVehicle::fc_eff_map), and other calculations if H2FC
    #[serde(alias = "fcEffType")]
    #[validate(regex(
        path = "FC_EFF_TYPE_OPTIONS_REGEX",
        message = "must be one of [\"SI\", \"Atkinson\", \"Diesel\", \"H2FC\", \"HD_Diesel\"]"
    ))]
    pub fc_eff_type: String,
    /// Fuel converter time to peak power, $s$
    #[serde(alias = "fuelConvSecsToPeakPwr")]
    #[validate(range(min = 0))]
    pub fc_sec_to_peak_pwr: f64,
    /// Fuel converter base mass, $kg$
    #[serde(alias = "fuelConvBaseKg")]
    #[validate(range(min = 0))]
    pub fc_base_kg: f64,
    /// Fuel converter specific power (power-to-weight ratio), $\frac{kW}{kg}$
    #[serde(alias = "fuelConvKwPerKg")]
    #[validate(range(min = 0))]
    pub fc_kw_per_kg: f64,
    /// Minimum time fuel converter must be on before shutoff (for HEV, PHEV)
    #[serde(alias = "minFcTimeOn")]
    #[validate(range(min = 0))]
    pub min_fc_time_on: f64,
    /// Fuel converter idle power, $kW$
    #[serde(alias = "idleFcKw")]
    #[validate(range(min = 0))]
    pub idle_fc_kw: f64,
    /// Peak continuous electric motor power, $kW$
    #[serde(alias = "mcMaxElecInKw")]
    #[validate(range(min = 0))]
    pub mc_max_kw: f64,
    /// Electric motor output power percentage map, x-values of [mc_eff_map](RustVehicle::mc_eff_map)
    #[serde(alias = "mcPwrOutPerc")]
    pub mc_pwr_out_perc: Array1<f64>,
    /// Electric motor efficiency map
    #[serde(alias = "mcEffArray")]
    pub mc_eff_map: Array1<f64>,
    /// Electric motor time to peak power, $s$
    #[serde(alias = "motorSecsToPeakPwr")]
    #[validate(range(min = 0))]
    pub mc_sec_to_peak_pwr: f64,
    /// Motor power electronics mass per power output, $\frac{kg}{kW}$
    #[serde(alias = "mcPeKgPerKw")]
    #[validate(range(min = 0))]
    pub mc_pe_kg_per_kw: f64,
    /// Motor power electronics base mass, $kg$
    #[serde(alias = "mcPeBaseKg")]
    #[validate(range(min = 0))]
    pub mc_pe_base_kg: f64,
    /// Traction battery maximum power output, $kW$
    #[serde(alias = "maxEssKw")]
    #[validate(range(min = 0))]
    pub ess_max_kw: f64,
    /// Traction battery energy capacity, $kWh$
    #[serde(alias = "maxEssKwh")]
    #[validate(range(min = 0))]
    pub ess_max_kwh: f64,
    /// Traction battery mass per energy, $\frac{kg}{kWh}$
    #[serde(alias = "essKgPerKwh")]
    #[validate(range(min = 0))]
    pub ess_kg_per_kwh: f64,
    /// Traction battery base mass, $kg$
    #[serde(alias = "essBaseKg")]
    #[validate(range(min = 0))]
    pub ess_base_kg: f64,
    /// Traction battery round-trip efficiency
    #[serde(alias = "essRoundTripEff")]
    #[validate(range(min = 0, max = 1))]
    pub ess_round_trip_eff: f64,
    /// Traction battery cycle life coefficient A, see [reference](https://web.archive.org/web/20090529194442/http://www.ocean.udel.edu/cms/wkempton/Kempton-V2G-pdfFiles/PDF%20format/Duvall-V2G-batteries-June05.pdf)
    #[serde(alias = "essLifeCoefA")]
    pub ess_life_coef_a: f64,
    /// Traction battery cycle life coefficient B, see [reference](https://web.archive.org/web/20090529194442/http://www.ocean.udel.edu/cms/wkempton/Kempton-V2G-pdfFiles/PDF%20format/Duvall-V2G-batteries-June05.pdf)
    #[serde(alias = "essLifeCoefB")]
    pub ess_life_coef_b: f64,
    /// Traction battery minimum state of charge
    #[serde(alias = "minSoc")]
    #[validate(range(min = 0, max = 1))]
    pub min_soc: f64,
    /// Traction battery maximum state of charge
    #[serde(alias = "maxSoc")]
    #[validate(range(min = 0, max = 1))]
    pub max_soc: f64,
    /// ESS discharge effort toward max FC efficiency
    #[serde(alias = "essDischgToFcMaxEffPerc")]
    #[validate(range(min = 0, max = 1))]
    pub ess_dischg_to_fc_max_eff_perc: f64,
    /// ESS charge effort toward max FC efficiency
    #[serde(alias = "essChgToFcMaxEffPerc")]
    #[validate(range(min = 0, max = 1))]
    pub ess_chg_to_fc_max_eff_perc: f64,
    /// Mass moment of inertia per wheel, $kg \cdot m^2$
    #[serde(alias = "wheelInertiaKgM2")]
    #[validate(range(min = 0))]
    pub wheel_inertia_kg_m2: f64,
    /// Number of wheels
    #[serde(alias = "numWheels")]
    #[validate(range(min = 0))]
    pub num_wheels: f64, // TODO: Shouldn't this just be a unsigned integer? u8 would work fine.
    /// Rolling resistance coefficient
    #[serde(alias = "wheelRrCoef")]
    #[validate(range(min = 0))]
    pub wheel_rr_coef: f64,
    /// Wheel radius, $m$
    #[serde(alias = "wheelRadiusM")]
    #[validate(range(min = 0))]
    pub wheel_radius_m: f64,
    /// Wheel coefficient of friction
    #[serde(alias = "wheelCoefOfFric")]
    #[validate(range(min = 0))]
    pub wheel_coef_of_fric: f64,
    /// Speed where the battery reserved for accelerating is zero
    #[serde(alias = "maxAccelBufferMph")]
    #[validate(range(min = 0))]
    pub max_accel_buffer_mph: f64,
    /// Percent of usable battery energy reserved to help accelerate
    #[serde(alias = "maxAccelBufferPercOfUseableSoc")]
    #[validate(range(min = 0, max = 1))]
    pub max_accel_buffer_perc_of_useable_soc: f64,
    /// Percent SOC buffer for high accessory loads during cycles with long idle time
    #[serde(alias = "percHighAccBuf")]
    #[validate(range(min = 0))]
    pub perc_high_acc_buf: f64,
    /// Speed at which the fuel converter must turn on, $mph$
    #[serde(alias = "mphFcOn")]
    #[validate(range(min = 0))]
    pub mph_fc_on: f64,
    /// Power demand above which to require fuel converter on, $kW$
    #[serde(alias = "kwDemandFcOn")]
    #[validate(range(min = 0))]
    pub kw_demand_fc_on: f64,
    /// Maximum brake regeneration efficiency
    #[serde(alias = "maxRegen")]
    #[validate(range(min = 0, max = 1))]
    pub max_regen: f64,
    /// Stop/start micro-HEV flag
    pub stop_start: bool,
    /// Force auxiliary power load to come from fuel converter
    #[serde(alias = "forceAuxOnFC")]
    pub force_aux_on_fc: bool,
    /// Alternator efficiency
    #[serde(alias = "altEff")]
    #[validate(range(min = 0, max = 1))]
    pub alt_eff: f64,
    /// Charger efficiency
    #[serde(alias = "chgEff")]
    #[validate(range(min = 0, max = 1))]
    pub chg_eff: f64,
    /// Auxiliary load power, $kW$
    #[serde(alias = "auxKw")]
    #[validate(range(min = 0))]
    pub aux_kw: f64,
    /// Transmission mass, $kg$
    #[serde(alias = "transKg")]
    #[validate(range(min = 0))]
    pub trans_kg: f64,
    /// Transmission efficiency
    #[serde(alias = "transEff")]
    #[validate(range(min = 0, max = 1))]
    pub trans_eff: f64,
    /// Maximum acceptable ratio of change in ESS energy to expended fuel energy (used in hybrid SOC balancing), $\frac{\Delta E_{ESS}}{\Delta E_{fuel}}$
    #[serde(alias = "essToFuelOkError")]
    #[validate(range(min = 0))]
    pub ess_to_fuel_ok_error: f64,
    #[doc(hidden)]
    #[serde(skip)]
    pub small_motor_power_kw: f64,
    #[doc(hidden)]
    #[serde(skip)]
    pub large_motor_power_kw: f64,
    // this and other fixed-size arrays can probably be vectors
    // without any performance penalty with the current implementation
    // of the functions in utils.rs
    #[doc(hidden)]
    #[serde(skip)]
    pub fc_perc_out_array: Vec<f64>,
    #[doc(hidden)]
    #[serde(skip)]
    pub regen_a: f64,
    #[doc(hidden)]
    #[serde(skip)]
    pub regen_b: f64,
    #[doc(hidden)]
    #[serde(skip)]
    pub charging_on: bool,
    #[doc(hidden)]
    #[serde(skip)]
    pub no_elec_sys: bool,
    #[doc(hidden)]
    // all of the parameters that are set in `set_derived` should be skipped by serde
    #[serde(skip)]
    pub no_elec_aux: bool,
    #[doc(hidden)]
    #[serde(skip)]
    pub max_roadway_chg_kw: Array1<f64>,
    #[doc(hidden)]
    #[serde(skip)]
    pub input_kw_out_array: Array1<f64>,
    #[doc(hidden)]
    #[serde(skip)]
    pub fc_kw_out_array: Vec<f64>,
    #[doc(hidden)]
    #[serde(default)]
    #[serde(alias = "fcEffArray")]
    pub fc_eff_array: Vec<f64>,
    #[doc(hidden)]
    #[serde(skip)]
    pub modern_max: f64,
    #[doc(hidden)]
    #[serde(skip)]
    pub mc_eff_array: Array1<f64>,
    #[doc(hidden)]
    #[serde(skip)]
    pub mc_kw_in_array: Vec<f64>,
    #[doc(hidden)]
    #[serde(skip)]
    pub mc_kw_out_array: Vec<f64>,
    #[doc(hidden)]
    #[serde(skip)]
    pub mc_max_elec_in_kw: f64,
    #[doc(hidden)]
    #[serde(skip)]
    pub mc_full_eff_array: Vec<f64>,
    #[doc(hidden)]
    #[serde(alias = "vehKg")]
    pub veh_kg: f64,
    #[doc(hidden)]
    #[serde(skip)]
    pub max_trac_mps2: f64,
    #[doc(hidden)]
    #[serde(skip)]
    pub ess_mass_kg: f64,
    #[doc(hidden)]
    #[serde(skip)]
    pub mc_mass_kg: f64,
    #[doc(hidden)]
    #[serde(skip)]
    pub fc_mass_kg: f64,
    #[doc(hidden)]
    #[serde(skip)]
    pub fs_mass_kg: f64,
    #[doc(hidden)]
    #[serde(skip)]
    pub mc_perc_out_array: Vec<f64>,
    // these probably don't need to be in rust
    #[doc(hidden)]
    #[serde(skip)]
    pub val_udds_mpgge: f64,
    #[doc(hidden)]
    #[serde(skip)]
    pub val_hwy_mpgge: f64,
    #[doc(hidden)]
    #[serde(skip)]
    pub val_comb_mpgge: f64,
    #[doc(hidden)]
    #[serde(skip)]
    pub val_udds_kwh_per_mile: f64,
    #[doc(hidden)]
    #[serde(skip)]
    pub val_hwy_kwh_per_mile: f64,
    #[doc(hidden)]
    #[serde(skip)]
    pub val_comb_kwh_per_mile: f64,
    #[doc(hidden)]
    #[serde(skip)]
    pub val_cd_range_mi: f64,
    #[doc(hidden)]
    #[serde(skip)]
    pub val_const65_mph_kwh_per_mile: f64,
    #[doc(hidden)]
    #[serde(skip)]
    pub val_const60_mph_kwh_per_mile: f64,
    #[doc(hidden)]
    #[serde(skip)]
    pub val_const55_mph_kwh_per_mile: f64,
    #[doc(hidden)]
    #[serde(skip)]
    pub val_const45_mph_kwh_per_mile: f64,
    #[doc(hidden)]
    #[serde(skip)]
    pub val_unadj_udds_kwh_per_mile: f64,
    #[doc(hidden)]
    #[serde(skip)]
    pub val_unadj_hwy_kwh_per_mile: f64,
    #[doc(hidden)]
    #[serde(skip)]
    pub val0_to60_mph: f64,
    #[doc(hidden)]
    #[serde(skip)]
    pub val_ess_life_miles: f64,
    #[doc(hidden)]
    #[serde(skip)]
    pub val_range_miles: f64,
    #[doc(hidden)]
    #[serde(skip)]
    pub val_veh_base_cost: f64,
    #[doc(hidden)]
    #[serde(skip)]
    pub val_msrp: f64,
    /// Fuel converter efficiency peak override, scales entire curve
    #[serde(skip)]
    #[validate(range(min = 0, max = 1))]
    pub fc_peak_eff_override: Option<f64>,
    /// Motor efficiency peak override, scales entire curve
    #[serde(skip)]
    #[validate(range(min = 0, max = 1))]
    pub mc_peak_eff_override: Option<f64>,
    #[serde(skip)]
    #[doc(hidden)]
    pub orphaned: bool,
}

/// RustVehicle rust methods
impl RustVehicle {
    /// Sets the following parameters:
    /// - `ess_mass_kg`
    /// - `mc_mass_kg`
    /// - `fc_mass_kg`
    /// - `fs_mass_kg`
    /// - `veh_kg`
    /// - `max_trac_mps2`
    #[allow(clippy::neg_cmp_op_on_partial_ord)]
    pub fn set_veh_mass(&mut self) {
        if self.veh_override_kg.is_none() {
            self.ess_mass_kg = if self.ess_max_kwh == 0.0 || self.ess_max_kw == 0.0 {
                0.0
            } else {
                ((self.ess_max_kwh * self.ess_kg_per_kwh) + self.ess_base_kg)
                    * self.comp_mass_multiplier
            };
            self.mc_mass_kg = if self.mc_max_kw == 0.0 {
                0.0
            } else {
                (self.mc_pe_base_kg + (self.mc_pe_kg_per_kw * self.mc_max_kw))
                    * self.comp_mass_multiplier
            };
            self.fc_mass_kg = if self.fc_max_kw == 0.0 {
                0.0
            } else {
                (1.0 / self.fc_kw_per_kg * self.fc_max_kw + self.fc_base_kg)
                    * self.comp_mass_multiplier
            };
            self.fs_mass_kg = if self.fs_max_kw == 0.0 {
                0.0
            } else {
                ((1.0 / self.fs_kwh_per_kg) * self.fs_kwh) * self.comp_mass_multiplier
            };
            self.veh_kg = self.cargo_kg
                + self.glider_kg
                + self.trans_kg * self.comp_mass_multiplier
                + self.ess_mass_kg
                + self.mc_mass_kg
                + self.fc_mass_kg
                + self.fs_mass_kg;
        } else {
            // if positive real number is specified for veh_override_kg, use that
            self.veh_kg = self.veh_override_kg.unwrap();
        }

        self.max_trac_mps2 = (self.wheel_coef_of_fric
            * self.drive_axle_weight_frac
            * self.veh_kg
            * self.props.a_grav_mps2
            / (1.0 + self.veh_cg_m * self.wheel_coef_of_fric / self.wheel_base_m))
            / (self.veh_kg * self.props.a_grav_mps2)
            * self.props.a_grav_mps2;
    }

    pub fn max_regen_kwh(&self) -> f64 {
        0.5 * self.veh_kg * (27.0 * 27.0) / (3_600.0 * 1_000.0)
    }

    pub fn mc_peak_eff(&self) -> f64 {
        arrmax(&self.mc_full_eff_array)
    }

    /// Returns _first_ FC output power at which peak efficiency occurs
    pub fn max_fc_eff_kw(&self) -> f64 {
        let fc_eff_arr_max_i =
            first_eq(&self.fc_eff_array, arrmax(&self.fc_eff_array)).unwrap_or(0);
        self.fc_kw_out_array[fc_eff_arr_max_i]
    }

    pub fn fc_peak_eff(&self) -> f64 {
        arrmax(&self.fc_eff_array)
    }

    pub fn set_mc_peak_eff(&mut self, new_peak: f64) {
        let mc_max_eff = ndarrmax(&self.mc_eff_array);
        self.mc_eff_array *= new_peak / mc_max_eff;
        let mc_max_full_eff = arrmax(&self.mc_full_eff_array);
        self.mc_full_eff_array = self
            .mc_full_eff_array
            .iter()
            .map(|e: &f64| -> f64 { e * (new_peak / mc_max_full_eff) })
            .collect();
    }

    pub fn set_fc_peak_eff(&mut self, new_peak: f64) {
        let old_fc_peak_eff = self.fc_peak_eff();
        let multiplier = new_peak / old_fc_peak_eff;
        self.fc_eff_array = self
            .fc_eff_array
            .iter()
            .map(|eff: &f64| -> f64 { eff * multiplier })
            .collect();
        let new_fc_peak_eff = self.fc_peak_eff();
        let eff_map_multiplier = new_peak / new_fc_peak_eff;
        self.fc_eff_map = self
            .fc_eff_map
            .map(|eff| -> f64 { eff * eff_map_multiplier });
    }

    /// Sets derived parameters:
    /// - `no_elec_sys`
    /// - `no_elec_aux`
    /// - `fc_perc_out_array`
    /// - `input_kw_out_array`
    /// - `fc_kw_out_array`
    /// - `fc_eff_array`
    /// - `modern_diff`
    /// - `large_baseline_eff_adj`
    /// - `mc_kw_adj_perc`
    /// - `mc_eff_map`
    /// - `mc_eff_array`
    /// - `mc_perc_out_array`
    /// - `mc_kw_out_array`
    /// - `mc_full_eff_array`
    /// - `mc_kw_in_array`
    /// - `mc_max_elec_in_kw`
    /// - `set_fc_peak_eff()`
    /// - `set_mc_peak_eff()`
    /// - `set_veh_mass()`
    ///     - `ess_mass_kg`
    ///     - `mc_mass_kg`
    ///     - `fc_mass_kg`
    ///     - `fs_mass_kg`
    ///     - `veh_kg`
    ///     - `max_trac_mps2`
    pub fn set_derived(&mut self) -> Result<(), anyhow::Error> {
        // Vehicle input validation
        match self.validate() {
            Ok(_) => (),
            Err(e) => bail!(e),
        };

        if self.scenario_name != "Template Vehicle for setting up data types" {
            if self.veh_pt_type == BEV {
                assert!(
                    self.fs_max_kw == 0.0,
                    "max_fuel_stor_kw must be zero for provided BEV powertrain type in {}",
                    self.scenario_name
                );
                assert!(
                    self.fs_kwh == 0.0,
                    "fuel_stor_kwh must be zero for provided BEV powertrain type in {}",
                    self.scenario_name
                );
                assert!(
                    self.fc_max_kw == 0.0,
                    "max_fuel_conv_kw must be zero for provided BEV powertrain type in {}",
                    self.scenario_name
                );
            } else if (self.veh_pt_type == CONV) && !self.stop_start {
                assert!(
                    self.mc_max_kw == 0.0,
                    "max_mc_kw must be zero for provided Conv powertrain type in {}",
                    self.scenario_name
                );
                assert!(
                    self.ess_max_kw == 0.0,
                    "max_ess_kw must be zero for provided Conv powertrain type in {}",
                    self.scenario_name
                );
                assert!(
                    self.ess_max_kwh == 0.0,
                    "max_ess_kwh must be zero for provided Conv powertrain type in {}",
                    self.scenario_name
                );
            }
        }
        // ### Build roadway power lookup table
        // self.max_roadway_chg_kw = Array1::from_vec(vec![0.0, 0.0, 0.0, 0.0, 0.0, 0.0]);
        // self.charging_on = false;

        // # Checking if a vehicle has any hybrid components
        if (self.ess_max_kwh == 0.0) || (self.ess_max_kw == 0.0) || (self.mc_max_kw == 0.0) {
            self.no_elec_sys = true;
        } else {
            self.no_elec_sys = false;
        }

        // # Checking if aux loads go through an alternator
        if self.no_elec_sys || (self.mc_max_kw <= self.aux_kw) || self.force_aux_on_fc {
            self.no_elec_aux = true;
        } else {
            self.no_elec_aux = false;
        }

        self.fc_perc_out_array = FC_PERC_OUT_ARRAY.clone().to_vec();

        // # discrete array of possible engine power outputs
        self.input_kw_out_array = self.fc_pwr_out_perc.clone() * self.fc_max_kw;
        // # Relatively continuous array of possible engine power outputs
        self.fc_kw_out_array = self
            .fc_perc_out_array
            .iter()
            .map(|n| n * self.fc_max_kw)
            .collect();
        // # Creates relatively continuous array for fc_eff
        if self.fc_eff_array.is_empty() {
            self.fc_eff_array = self
                .fc_perc_out_array
                .iter()
                .map(|x: &f64| -> f64 {
                    interpolate(
                        x,
                        &Array1::from(self.fc_pwr_out_perc.to_vec()),
                        &self.fc_eff_map,
                        false,
                    )
                })
                .collect();
        }
        //self.modern_max = MODERN_MAX;

        // NOTE: unused because the first part of if/else commented below is unused
        let modern_diff = self.modern_max - arrmax(&LARGE_BASELINE_EFF);
        let large_baseline_eff_adj: Vec<f64> =
            LARGE_BASELINE_EFF.iter().map(|x| x + modern_diff).collect();
        let mc_kw_adj_perc = max(
            0.0,
            min(
                (self.mc_max_kw - self.small_motor_power_kw)
                    / (self.large_motor_power_kw - self.small_motor_power_kw),
                1.0,
            ),
        );

        // NOTE: it should not be possible to have `None in self.mc_eff_map` in Rust (although NaN is possible...).
        //       if we want to express that mc_eff_map should be calculated in some cases, but not others,
        //       we may need some sort of option type ?
        //if None in self.mc_eff_map:
        //    self.mc_eff_array = mc_kw_adj_perc * large_baseline_eff_adj + \
        //            (1 - mc_kw_adj_perc) * self.small_baseline_eff
        //    self.mc_eff_map = self.mc_eff_array
        //else:
        //    self.mc_eff_array = self.mc_eff_map
        if self.mc_eff_map == Array1::<f64>::zeros(LARGE_BASELINE_EFF.len()) {
            self.mc_eff_map = large_baseline_eff_adj
                .iter()
                .zip(SMALL_BASELINE_EFF.iter())
                .map(|(&x, &y)| mc_kw_adj_perc * x + (1.0 - mc_kw_adj_perc) * y)
                .collect();
        }
        self.mc_eff_array = self.mc_eff_map.clone();
        // println!("{:?}",self.mc_eff_map);
        // self.mc_eff_array = mc_kw_adj_perc * large_baseline_eff_adj
        //     + (1.0 - mc_kw_adj_perc) * self.small_baseline_eff.clone();
        // self.mc_eff_map = self.mc_eff_array.clone();

        self.mc_perc_out_array = MC_PERC_OUT_ARRAY.clone().to_vec();

        self.mc_kw_out_array =
            (Array::linspace(0.0, 1.0, self.mc_perc_out_array.len()) * self.mc_max_kw).to_vec();

        self.mc_full_eff_array = self
            .mc_perc_out_array
            .iter()
            .enumerate()
            .map(|(idx, &x): (usize, &f64)| -> f64 {
                if idx == 0 {
                    0.0
                } else {
                    interpolate(&x, &self.mc_pwr_out_perc, &self.mc_eff_array, false)
                }
            })
            .collect();

        self.mc_kw_in_array = [0.0; 101]
            .iter()
            .enumerate()
            .map(|(idx, _)| {
                if idx == 0 {
                    0.0
                } else {
                    self.mc_kw_out_array[idx] / self.mc_full_eff_array[idx]
                }
            })
            .collect();

        self.mc_max_elec_in_kw = arrmax(&self.mc_kw_in_array);

        #[cfg(feature = "pyo3")]
        if let Some(new_fc_peak) = self.fc_peak_eff_override {
            self.set_fc_peak_eff(new_fc_peak);
            self.fc_peak_eff_override = None;
        }
        #[cfg(feature = "pyo3")]
        if let Some(new_mc_peak) = self.mc_peak_eff_override {
            self.set_mc_peak_eff(new_mc_peak);
            self.mc_peak_eff_override = None;
        }

        // check that efficiencies are not violating the first law of thermo
        assert!(
            arrmin(&self.fc_eff_array) >= 0.0,
            "min MC eff < 0 is not allowed"
        );
        assert!(self.fc_peak_eff() < 1.0, "fcPeakEff >= 1 is not allowed.");
        assert!(
            arrmin(&self.mc_full_eff_array) >= 0.0,
            "min MC eff < 0 is not allowed"
        );
        assert!(self.mc_peak_eff() < 1.0, "mcPeakEff >= 1 is not allowed.");

        self.set_veh_mass();

        Ok(())
    }

    pub fn mock_vehicle() -> Self {
        let mut v = Self {
            scenario_name: String::from("2016 FORD Escape 4cyl 2WD"),
            selection: 5,
            veh_year: 2016,
            veh_pt_type: String::from("Conv"),
            drag_coef: 0.355,
            frontal_area_m2: 3.066,
            glider_kg: 1359.166,
            veh_cg_m: 0.53,
            drive_axle_weight_frac: 0.59,
            wheel_base_m: 2.6,
            cargo_kg: 136.0,
            veh_override_kg: None,
            comp_mass_multiplier: 1.4,
            fs_max_kw: 2000.0,
            fs_secs_to_peak_pwr: 1.0,
            fs_kwh: 504.0,
            fs_kwh_per_kg: 9.89,
            fc_max_kw: 125.0,
            fc_pwr_out_perc: array![
                0.0, 0.005, 0.015, 0.04, 0.06, 0.1, 0.14, 0.2, 0.4, 0.6, 0.8, 1.0,
            ],
            fc_eff_map: array![
                0.1, 0.12, 0.16, 0.22, 0.28, 0.33, 0.35, 0.36, 0.35, 0.34, 0.32, 0.3,
            ],
            fc_peak_eff_override: Default::default(),
            fc_eff_type: String::from("SI"),
            fc_sec_to_peak_pwr: 6.0,
            fc_base_kg: 61.0,
            fc_kw_per_kg: 2.13,
            min_fc_time_on: 30.0,
            idle_fc_kw: 2.5,
            mc_max_kw: 0.0,
            mc_peak_eff_override: Default::default(),
            mc_pwr_out_perc: array![0.0, 0.02, 0.04, 0.06, 0.08, 0.1, 0.2, 0.4, 0.6, 0.8, 1.0],
            mc_eff_map: array![0.12, 0.16, 0.21, 0.29, 0.35, 0.42, 0.75, 0.92, 0.93, 0.93, 0.92,],
            mc_sec_to_peak_pwr: 4.0,
            mc_pe_kg_per_kw: 0.833,
            mc_pe_base_kg: 21.6,
            small_motor_power_kw: 7.5,
            large_motor_power_kw: 75.0,
            modern_max: MODERN_MAX,
            charging_on: false,
            max_roadway_chg_kw: Array1::<f64>::from_vec(vec![0.0, 0.0, 0.0, 0.0, 0.0, 0.0]),
            ess_max_kw: 0.0,
            ess_max_kwh: 0.0,
            ess_kg_per_kwh: 8.0,
            ess_base_kg: 75.0,
            ess_round_trip_eff: 0.97,
            ess_life_coef_a: 110.0,
            ess_life_coef_b: -0.6811,
            min_soc: 0.4,
            max_soc: 0.8,
            ess_dischg_to_fc_max_eff_perc: 0.0,
            ess_chg_to_fc_max_eff_perc: 0.0,
            wheel_inertia_kg_m2: 0.815,
            num_wheels: 4.0,
            wheel_rr_coef: 0.006,
            wheel_radius_m: 0.336,
            wheel_coef_of_fric: 0.7,
            max_accel_buffer_mph: 60.0,
            max_accel_buffer_perc_of_useable_soc: 0.2,
            perc_high_acc_buf: 0.0,
            mph_fc_on: 30.0,
            kw_demand_fc_on: 100.0,
            max_regen: 0.98,
            stop_start: false,
            force_aux_on_fc: true,
            alt_eff: 1.0,
            chg_eff: 0.86,
            aux_kw: 0.7,
            trans_kg: 114.0,
            trans_eff: 0.92,
            ess_to_fuel_ok_error: 0.005,
            val_udds_mpgge: 23.0,
            val_hwy_mpgge: 32.0,
            val_comb_mpgge: 26.0,
            val_udds_kwh_per_mile: f64::NAN,
            val_hwy_kwh_per_mile: f64::NAN,
            val_comb_kwh_per_mile: f64::NAN,
            val_cd_range_mi: f64::NAN,
            val_const65_mph_kwh_per_mile: f64::NAN,
            val_const60_mph_kwh_per_mile: f64::NAN,
            val_const55_mph_kwh_per_mile: f64::NAN,
            val_const45_mph_kwh_per_mile: f64::NAN,
            val_unadj_udds_kwh_per_mile: f64::NAN,
            val_unadj_hwy_kwh_per_mile: f64::NAN,
            val0_to60_mph: 9.9,
            val_ess_life_miles: f64::NAN,
            val_range_miles: f64::NAN,
            val_veh_base_cost: f64::NAN,
            val_msrp: f64::NAN,
            props: RustPhysicalProperties::default(),
            regen_a: 500.0,
            regen_b: 0.99,
            orphaned: Default::default(),
            // fields that get overriden by `set_derived`
            no_elec_sys: Default::default(),
            no_elec_aux: Default::default(),
            fc_perc_out_array: Default::default(),
            input_kw_out_array: Default::default(),
            fc_kw_out_array: Default::default(),
            fc_eff_array: Default::default(),
            mc_eff_array: Default::default(),
            mc_perc_out_array: Default::default(),
            mc_kw_out_array: Default::default(),
            mc_full_eff_array: Default::default(),
            mc_kw_in_array: Default::default(),
            mc_max_elec_in_kw: Default::default(),
            ess_mass_kg: Default::default(),
            mc_mass_kg: Default::default(),
            fc_mass_kg: Default::default(),
            fs_mass_kg: Default::default(),
            veh_kg: Default::default(),
            max_trac_mps2: Default::default(),
        };
        v.set_derived().unwrap();
        v
    }

<<<<<<< HEAD
    pub fn from_json_str(filename: &str) -> Result<Self, anyhow::Error> {
=======
    #[allow(clippy::should_implement_trait)]
    pub fn from_str(filename: &str) -> Result<Self, anyhow::Error> {
>>>>>>> eacc527f
        let mut veh_res: Result<RustVehicle, anyhow::Error> = Ok(serde_json::from_str(filename)?);
        veh_res.as_mut().unwrap().set_derived()?;
        veh_res
    }
}

impl SerdeAPI for RustVehicle {
    fn init(&mut self) -> anyhow::Result<()> {
        self.set_derived()?;
        Ok(())
    }
}

#[cfg(test)]
mod tests {
    use super::*;
    use validator::ValidationErrors;

    #[test]
    fn test_set_derived_via_new() {
        let veh = RustVehicle::mock_vehicle();
        assert!(veh.veh_kg > 0.0);
    }

    #[test]
    fn test_veh_kg_override() {
        let mut veh_file = resources_path();
        veh_file.push("vehdb/test_overrides.yaml");
        let veh = RustVehicle::from_file(veh_file.as_os_str().to_str().unwrap()).unwrap();
        assert!(veh.veh_kg == veh.veh_override_kg.unwrap());
        // test input validation by providing bad inputs, then checking
        // the produced error for the offending field names
    }

    #[test]
    fn test_input_validation() {
        // set up vehicle input parameters
        let scenario_name = String::from("2016 FORD Escape 4cyl 2WD");
        let selection: u32 = 5;
        let veh_year: u32 = 2016;
        let veh_pt_type = String::from("whoops"); // bad input
        let drag_coef: f64 = 0.355;
        let frontal_area_m2: f64 = 3.066;
        let glider_kg: f64 = -50.0; // bad input
        let veh_cg_m: f64 = 0.53;
        let drive_axle_weight_frac: f64 = 0.59;
        let wheel_base_m: f64 = 2.6;
        let cargo_kg: f64 = 136.0;
        let veh_override_kg: Option<f64> = None;
        let comp_mass_multiplier: f64 = 1.4;
        let fs_max_kw: f64 = 2000.0;
        let fs_secs_to_peak_pwr: f64 = 1.0;
        let fs_kwh: f64 = 504.0;
        let fs_kwh_per_kg: f64 = 9.89;
        let fc_max_kw: f64 = -60.0; // bad input
        let fc_pwr_out_perc: Vec<f64> = vec![
            0.0, 0.005, 0.015, 0.04, 0.06, 0.1, 0.14, 0.2, 0.4, 0.6, 0.8, 1.0,
        ];
        let fc_eff_type: String = String::from("SI");
        let fc_sec_to_peak_pwr: f64 = 6.0;
        let fc_base_kg: f64 = 61.0;
        let fc_kw_per_kg: f64 = 2.13;
        let min_fc_time_on: f64 = 30.0;
        let idle_fc_kw: f64 = 2.5;
        let mc_max_kw: f64 = 0.0;
        let mc_sec_to_peak_pwr: f64 = 4.0;
        let mc_pe_kg_per_kw: f64 = 0.833;
        let mc_pe_base_kg: f64 = 21.6;
        let ess_max_kw: f64 = 0.0;
        let ess_max_kwh: f64 = 0.0;
        let ess_kg_per_kwh: f64 = 8.0;
        let ess_base_kg: f64 = 75.0;
        let ess_round_trip_eff: f64 = 0.97;
        let ess_life_coef_a: f64 = 110.0;
        let ess_life_coef_b: f64 = -0.6811;
        let min_soc: f64 = -0.5; // bad input
        let max_soc: f64 = 1.5; // bad input
        let ess_dischg_to_fc_max_eff_perc: f64 = 0.0;
        let ess_chg_to_fc_max_eff_perc: f64 = 0.0;
        let wheel_inertia_kg_m2: f64 = 0.815;
        let num_wheels: f64 = 4.0;
        let wheel_rr_coef: f64 = 0.006;
        let wheel_radius_m: f64 = 0.336;
        let wheel_coef_of_fric: f64 = 0.7;
        let max_accel_buffer_mph: f64 = 60.0;
        let max_accel_buffer_perc_of_useable_soc: f64 = 0.2;
        let perc_high_acc_buf: f64 = 0.0;
        let mph_fc_on: f64 = 30.0;
        let kw_demand_fc_on: f64 = 100.0;
        let max_regen: f64 = 0.98;
        let stop_start: bool = false;
        let force_aux_on_fc: bool = true;
        let alt_eff: f64 = 1.0;
        let chg_eff: f64 = 0.86;
        let aux_kw: f64 = 0.7;
        let trans_kg: f64 = 114.0;
        let trans_eff: f64 = 0.92;
        let ess_to_fuel_ok_error: f64 = 0.005;
        let val_udds_mpgge: f64 = 23.0;
        let val_hwy_mpgge: f64 = 32.0;
        let val_comb_mpgge: f64 = 26.0;
        let val_udds_kwh_per_mile: f64 = f64::NAN;
        let val_hwy_kwh_per_mile: f64 = f64::NAN;
        let val_comb_kwh_per_mile: f64 = f64::NAN;
        let val_cd_range_mi: f64 = f64::NAN;
        let val_const65_mph_kwh_per_mile: f64 = f64::NAN;
        let val_const60_mph_kwh_per_mile: f64 = f64::NAN;
        let val_const55_mph_kwh_per_mile: f64 = f64::NAN;
        let val_const45_mph_kwh_per_mile: f64 = f64::NAN;
        let val_unadj_udds_kwh_per_mile: f64 = f64::NAN;
        let val_unadj_hwy_kwh_per_mile: f64 = f64::NAN;
        let val0_to60_mph: f64 = 9.9;
        let val_ess_life_miles: f64 = f64::NAN;
        let val_range_miles: f64 = f64::NAN;
        let val_veh_base_cost: f64 = f64::NAN;
        let val_msrp: f64 = f64::NAN;
        let props = RustPhysicalProperties::default();
        let regen_a: f64 = 500.0;
        let regen_b: f64 = 0.99;
        let fc_peak_eff_override: Option<f64> = None;
        let mc_peak_eff_override: Option<f64> = Some(-0.50); // bad input
        let small_motor_power_kw = 7.5;
        let large_motor_power_kw = 75.0;
        let fc_perc_out_array = FC_PERC_OUT_ARRAY.clone().to_vec();
        let mc_eff_map = Array1::<f64>::zeros(LARGE_BASELINE_EFF.len());
        let mc_kw_out_array =
            (Array::linspace(0.0, 1.0, MC_PERC_OUT_ARRAY.len()) * mc_max_kw).to_vec();
        let mc_perc_out_array = MC_PERC_OUT_ARRAY.clone().to_vec();
        let mc_pwr_out_perc = array![0.0, 0.02, 0.04, 0.06, 0.08, 0.1, 0.2, 0.4, 0.6, 0.8, 1.0];
        let mc_full_eff_array: Vec<f64> = mc_perc_out_array
            .iter()
            .enumerate()
            .map(|(idx, &x): (usize, &f64)| -> f64 {
                if idx == 0 {
                    0.0
                } else {
                    interpolate(&x, &mc_pwr_out_perc, &mc_eff_map.clone(), false)
                }
            })
            .collect();
        let mc_kw_in_array: Vec<f64> = [0.0; 101]
            .iter()
            .enumerate()
            .map(|(idx, _)| {
                if idx == 0 {
                    0.0
                } else {
                    mc_kw_out_array[idx] / mc_full_eff_array[idx]
                }
            })
            .collect();
        let mc_max_elec_in_kw = arrmax(&mc_kw_in_array);

        // instantiate vehicle result
        let mut veh = RustVehicle {
            small_motor_power_kw,
            large_motor_power_kw,
            fc_perc_out_array: FC_PERC_OUT_ARRAY.clone().to_vec(),
            charging_on: Default::default(),
            no_elec_sys: Default::default(),
            no_elec_aux: Default::default(),
            max_roadway_chg_kw: Default::default(),
            input_kw_out_array: Array1::from_vec(fc_pwr_out_perc.clone()) * fc_max_kw,
            fc_kw_out_array: fc_perc_out_array.iter().map(|n| n * fc_max_kw).collect(),
            fc_eff_array: fc_perc_out_array
                .iter()
                .map(|x: &f64| -> f64 {
                    interpolate(
                        x,
                        &Array1::from(fc_pwr_out_perc.to_vec()),
                        &array![
                            0.10, 0.12, 0.16, 0.22, 0.28, 0.33, 0.35, 0.36, 0.35, 0.34, 0.32, 0.30
                        ],
                        false,
                    )
                })
                .collect(),
            modern_max: MODERN_MAX,
            mc_eff_array: mc_eff_map,
            mc_kw_in_array: [0.0; 101]
                .iter()
                .enumerate()
                .map(|(idx, _)| {
                    if idx == 0 {
                        0.0
                    } else {
                        mc_kw_out_array[idx] / mc_full_eff_array[idx]
                    }
                })
                .collect(),
            mc_kw_out_array,
            mc_max_elec_in_kw,
            mc_full_eff_array,
            // these get calculated in `se
            veh_kg: Default::default(),
            max_trac_mps2: Default::default(),
            ess_mass_kg: Default::default(),
            mc_mass_kg: Default::default(),
            fc_mass_kg: Default::default(),
            fs_mass_kg: Default::default(),
            mc_perc_out_array,
            orphaned: Default::default(),
            scenario_name,
            selection,
            veh_year,
            veh_pt_type, // bad input
            drag_coef,
            frontal_area_m2,
            glider_kg, // bad input
            veh_cg_m,
            drive_axle_weight_frac,
            wheel_base_m,
            cargo_kg,
            veh_override_kg,
            comp_mass_multiplier,
            fs_max_kw,
            fs_secs_to_peak_pwr,
            fs_kwh,
            fs_kwh_per_kg,
            fc_max_kw, // bad input
            fc_pwr_out_perc: array![
                0.0, 0.005, 0.015, 0.04, 0.06, 0.1, 0.14, 0.2, 0.4, 0.6, 0.8, 1.0,
            ],
            fc_eff_map: array![
                0.1, 0.12, 0.16, 0.22, 0.28, 0.33, 0.35, 0.36, 0.35, 0.34, 0.32, 0.3,
            ],
            fc_eff_type,
            fc_sec_to_peak_pwr,
            fc_base_kg,
            fc_kw_per_kg,
            min_fc_time_on,
            idle_fc_kw,
            mc_max_kw,
            mc_pwr_out_perc,
            mc_eff_map: array![0.12, 0.16, 0.21, 0.29, 0.35, 0.42, 0.75, 0.92, 0.93, 0.93, 0.92],
            mc_sec_to_peak_pwr,
            mc_pe_kg_per_kw,
            mc_pe_base_kg,
            ess_max_kw,
            ess_max_kwh,
            ess_kg_per_kwh,
            ess_base_kg,
            ess_round_trip_eff,
            ess_life_coef_a,
            ess_life_coef_b,
            min_soc, // bad input
            max_soc, // bad input
            ess_dischg_to_fc_max_eff_perc,
            ess_chg_to_fc_max_eff_perc,
            wheel_inertia_kg_m2,
            num_wheels,
            wheel_rr_coef,
            wheel_radius_m,
            wheel_coef_of_fric,
            max_accel_buffer_mph,
            max_accel_buffer_perc_of_useable_soc,
            perc_high_acc_buf,
            mph_fc_on,
            kw_demand_fc_on,
            max_regen,
            stop_start,
            force_aux_on_fc,
            alt_eff,
            chg_eff,
            aux_kw,
            trans_kg,
            trans_eff,
            ess_to_fuel_ok_error,
            val_udds_mpgge,
            val_hwy_mpgge,
            val_comb_mpgge,
            val_udds_kwh_per_mile,
            val_hwy_kwh_per_mile,
            val_comb_kwh_per_mile,
            val_cd_range_mi,
            val_const65_mph_kwh_per_mile,
            val_const60_mph_kwh_per_mile,
            val_const55_mph_kwh_per_mile,
            val_const45_mph_kwh_per_mile,
            val_unadj_udds_kwh_per_mile,
            val_unadj_hwy_kwh_per_mile,
            val0_to60_mph,
            val_ess_life_miles,
            val_range_miles,
            val_veh_base_cost,
            val_msrp,
            props,
            regen_a,
            regen_b,
            fc_peak_eff_override,
            mc_peak_eff_override, // bad input
        };

        let validation_result = veh.set_derived();

        // hard-coded fields where bad inputs were provided above
        let bad_fields = [
            "veh_pt_type",
            "glider_kg",
            "fc_max_kw",
            "min_soc",
            "max_soc",
            "mc_peak_eff_override",
        ];
        // downcast anyhow::error back into validator::ValidationErrors
        // this test will fail on the unwrap() if the error is not downcastable to ValidationErrors
        // e.g. if the error was not from input validation
        let validation_errs = validation_result
            .unwrap_err()
            .downcast::<ValidationErrors>()
            .unwrap();
        let validation_errs_hashmap = validation_errs.errors();
        // assert that specified bad fields were caught
        assert!(validation_errs_hashmap
            .keys()
            .all(|key| bad_fields.contains(key)));
        assert!(validation_errs_hashmap.len() == bad_fields.len());
    }
}<|MERGE_RESOLUTION|>--- conflicted
+++ resolved
@@ -917,12 +917,9 @@
         v
     }
 
-<<<<<<< HEAD
+
     pub fn from_json_str(filename: &str) -> Result<Self, anyhow::Error> {
-=======
-    #[allow(clippy::should_implement_trait)]
-    pub fn from_str(filename: &str) -> Result<Self, anyhow::Error> {
->>>>>>> eacc527f
+
         let mut veh_res: Result<RustVehicle, anyhow::Error> = Ok(serde_json::from_str(filename)?);
         veh_res.as_mut().unwrap().set_derived()?;
         veh_res
