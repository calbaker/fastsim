//! Module that implements [super::add_pyo3_api]

#[macro_use]
mod pyo3_api_utils;

use crate::imports::*;

pub fn add_pyo3_api(attr: TokenStream, item: TokenStream) -> TokenStream {
    let mut ast = syn::parse_macro_input!(item as syn::ItemStruct);
    // println!("{}", ast.ident.to_string());
    let ident = &ast.ident;
    let _is_state_or_history: bool =
        ident.to_string().contains("State") || ident.to_string().contains("HistoryVec");

    let mut impl_block = TokenStream2::default();
    let mut py_impl_block = TokenStream2::default();
    py_impl_block.extend::<TokenStream2>(crate::utilities::parse_ts_as_fn_defs(
        attr,
        vec![],
        false,
        vec![],
    ));

    if let syn::Fields::Named(syn::FieldsNamed { named, .. }) = &mut ast.fields {
        let field_names: Vec<String> = named
            .iter()
            .map(|f| f.ident.as_ref().unwrap().to_string())
            .collect();
        let has_orphaned: bool = field_names.iter().any(|f| f == "orphaned");

        for field in named.iter_mut() {
            let ident = field.ident.as_ref().unwrap();
            let ftype = field.ty.clone();

            // if attr.tokens.to_string().contains("skip_get"){
            // for (i, idx_del) in idxs_del.into_iter().enumerate() {
            //     attr_vec.remove(*idx_del - i);
            // }

            // this is my quick and dirty attempt at emulating:
            // https://github.com/PyO3/pyo3/blob/48690525e19b87818b59f99be83f1e0eb203c7d4/pyo3-macros-backend/src/pyclass.rs#L220

            let mut opts = FieldOptions::default();
            // attributes to retain, i.e. attributes that are not handled by this macro
            let keep: Vec<bool> = field
                .attrs
                .iter()
                .map(|x| match x.path.segments[0].ident.to_string().as_str() {
                    "api" => {
                        let meta = x.parse_meta().unwrap();
                        if let Meta::List(list) = meta {
                            for nested in list.nested {
                                if let syn::NestedMeta::Meta(opt) = nested {
                                    // println!("opt_path{:?}", opt.path().segments[0].ident.to_string().as_str());;
                                    let opt_name = opt.path().segments[0].ident.to_string();
                                    match opt_name.as_str() {
                                        "skip_get" => opts.skip_get = true,
                                        "skip_set" => opts.skip_set = true,
                                        "has_orphaned" => opts.field_has_orphaned = true,
                                        // todo: figure out how to use span to have rust-analyzer highlight the exact code
                                        // where this gets messed up
                                        _ => {
                                            abort!(
                                                x.span(),
                                                format!(
                                                    "Invalid api option: {}.\nValid options are: `skip_get`, `skip_set`, and `has_orphaned`.",
                                                    opt_name
                                                )
                                            )
                                        }
                                    }
                                }
                            }
                        }
                        false
                    }
                    _ => true,
                })
                .collect();
            // println!("options {:?}", opts);
            // this drops attrs matching `#[pyo3_api(...)]`, removing the field attribute from the struct def
            let new_attrs: (Vec<&syn::Attribute>, Vec<bool>) = field
                .attrs
                .iter()
                .zip(keep.iter())
                .filter(|(_a, k)| **k)
                .unzip();
            field.attrs = new_attrs.0.iter().cloned().cloned().collect();

            if let syn::Type::Path(type_path) = ftype.clone() {
                // println!(
                //     "{:?}",
                //     ident.to_string().as_str(),
                // type_path.clone().into_token_stream().to_string().as_str(),
                //     // attr_vec.clone().into_iter().collect::<Vec<syn::Attribute>>()
                // );
                impl_getters_and_setters(
                    type_path,
                    &mut py_impl_block,
                    ident,
                    opts,
                    has_orphaned,
                    ftype,
                );
            }
        }
    } else if let syn::Fields::Unnamed(syn::FieldsUnnamed { unnamed, .. }) = &mut ast.fields {
        // tuple struct
        if ast.ident.to_string().contains("Vec") || ast.ident.to_string().contains("Array") {
            assert!(unnamed.len() == 1);
            for field in unnamed.iter() {
                let ftype = field.ty.clone();
                if let syn::Type::Path(type_path) = ftype.clone() {
                    let type_str = type_path.clone().into_token_stream().to_string();
                    let (re, container, py_new_body, tolist_body) = if type_str.contains("Vec") {
                        (
                            Regex::new(r"Vec < (.+) >").unwrap(),
                            "Vec".parse::<TokenStream2>().unwrap(),
                            "Self(v)".parse::<TokenStream2>().unwrap(),
                            "self.0.clone()".parse::<TokenStream2>().unwrap(),
                        )
                    } else if type_str.contains("Array1") {
                        (
                            Regex::new(r"Array1 < (.+) >").unwrap(),
                            "Array1".parse::<TokenStream2>().unwrap(),
                            "Self(Array1::from_vec(v))".parse::<TokenStream2>().unwrap(),
                            "self.0.to_vec()".parse::<TokenStream2>().unwrap(),
                        )
                    } else {
                        abort!(
                            ftype.span(),
                            "Invalid container type.  Must be Array1 or Vec."
                        )
                        // replace with proc_macro_error::abort macro
                    };

                    // println!("{}", type_str);
                    // println!("{}", &re.captures(&type_str).unwrap()[1]);
                    let contained_dtype: TokenStream2 = re.captures(&type_str).unwrap()[1]
                        .to_string()
                        .parse()
                        .unwrap();
                    py_impl_block.extend::<TokenStream2>(quote! {
                        #[new]
                        pub fn __new__(v: Vec<#contained_dtype>) -> Self {
                            #py_new_body
                        }

                        pub fn __repr__(&self) -> String {
                            format!("RustArray({:?})", self.0)
                        }
                        pub fn __str__(&self) -> String {
                            format!("{:?}", self.0)
                        }
                        pub fn __getitem__(&self, idx: i32) -> anyhow::Result<#contained_dtype> {
                            if idx >= self.0.len() as i32 {
                                bail!(PyIndexError::new_err("Index is out of bounds"))
                            } else if idx >= 0 {
                                Ok(self.0[idx as usize].clone())
                            } else {
                                Ok(self.0[self.0.len() + idx as usize].clone())
                            }
                        }
                        pub fn __setitem__(&mut self, _idx: usize, _new_value: #contained_dtype
                            ) -> anyhow::Result<()> {
                            bail!(PyNotImplementedError::new_err(
                                "Setting value at index is not implemented.
                                Run `tolist` method, modify value at index, and
                                then set entire vector.",
                            ))
                        }
                        pub fn tolist(&self) -> anyhow::Result<Vec<#contained_dtype>> {
                            Ok(#tolist_body)
                        }
                        pub fn __list__(&self) -> anyhow::Result<Vec<#contained_dtype>> {
                            Ok(#tolist_body)
                        }
                        pub fn __len__(&self) -> usize {
                            self.0.len()
                        }
                        pub fn is_empty(&self) -> bool {
                            self.0.is_empty()
                        }
                    });
                    impl_block.extend::<TokenStream2>(quote! {
                        pub fn new(value: #container<#contained_dtype>) -> Self {
                            Self(value)
                        }
                    });
                }
            }
        }
    } else {
        abort_call_site!("`add_pyo3_api` works only on named and tuple structs.");
    };

    // py_impl_block.extend::<TokenStream2>(quote! {
    //     #[staticmethod]
    //     #[pyo3(name = "default")]
    //     pub fn default_py() -> Self {
    //         Self::default()
    //     }
    // });

    py_impl_block.extend::<TokenStream2>(quote! {
        pub fn copy(&self) -> Self {self.clone()}
        pub fn __copy__(&self) -> Self {self.clone()}
        pub fn __deepcopy__(&self, _memo: &PyDict) -> Self {self.clone()}

        /// Read (deserialize) an object from a resource file packaged with the `fastsim-core` crate
        ///
        /// # Arguments:
        ///
        /// * `filepath`: `str | pathlib.Path` - Filepath, relative to the top of the `resources` folder, from which to read the object
        ///
<<<<<<< HEAD
        #[cfg(feature = "full")]
=======
        #[cfg(feature = "resources")]
>>>>>>> 29d9352f
        #[staticmethod]
        #[pyo3(name = "from_resource")]
        pub fn from_resource_py(filepath: &PyAny) -> anyhow::Result<Self> {
            Self::from_resource(PathBuf::extract(filepath)?)
        }

        /// Write (serialize) an object to a file.
        /// Supported file extensions are listed in [`ACCEPTED_BYTE_FORMATS`](`SerdeAPI::ACCEPTED_BYTE_FORMATS`).
        /// Creates a new file if it does not already exist, otherwise truncates the existing file.
        ///
        /// # Arguments
        ///
        /// * `filepath`: `str | pathlib.Path` - The filepath at which to write the object
        ///
        #[pyo3(name = "to_file")]
        pub fn to_file_py(&self, filepath: &PyAny) -> anyhow::Result<()> {
           self.to_file(PathBuf::extract(filepath)?)
        }

        /// Read (deserialize) an object from a file.
        /// Supported file extensions are listed in [`ACCEPTED_BYTE_FORMATS`](`SerdeAPI::ACCEPTED_BYTE_FORMATS`).
        ///
        /// # Arguments:
        ///
        /// * `filepath`: `str | pathlib.Path` - The filepath from which to read the object
        ///
        #[staticmethod]
        #[pyo3(name = "from_file")]
        pub fn from_file_py(filepath: &PyAny) -> anyhow::Result<Self> {
            Self::from_file(PathBuf::extract(filepath)?)
        }

        /// Write (serialize) an object into a string
        ///
        /// # Arguments:
        ///
        /// * `format`: `str` - The target format, any of those listed in [`ACCEPTED_STR_FORMATS`](`SerdeAPI::ACCEPTED_STR_FORMATS`)
        ///
        #[pyo3(name = "to_str")]
        pub fn to_str_py(&self, format: &str) -> anyhow::Result<String> {
            self.to_str(format)
        }

        /// Read (deserialize) an object from a string
        ///
        /// # Arguments:
        ///
        /// * `contents`: `str` - The string containing the object data
        /// * `format`: `str` - The source format, any of those listed in [`ACCEPTED_STR_FORMATS`](`SerdeAPI::ACCEPTED_STR_FORMATS`)
        ///
        #[staticmethod]
        #[pyo3(name = "from_str")]
        pub fn from_str_py(contents: &str, format: &str) -> anyhow::Result<Self> {
            Self::from_str(contents, format)
        }

        /// Write (serialize) an object to a JSON string
        #[pyo3(name = "to_json")]
        pub fn to_json_py(&self) -> anyhow::Result<String> {
            self.to_json()
        }

        /// Read (deserialize) an object to a JSON string
        ///
        /// # Arguments
        ///
        /// * `json_str`: `str` - JSON-formatted string to deserialize from
        ///
        #[staticmethod]
        #[pyo3(name = "from_json")]
        pub fn from_json_py(json_str: &str) -> anyhow::Result<Self> {
            Self::from_json(json_str)
        }

        /// Write (serialize) an object to a YAML string
        #[pyo3(name = "to_yaml")]
        pub fn to_yaml_py(&self) -> anyhow::Result<String> {
            self.to_yaml()
        }

        /// Read (deserialize) an object from a YAML string
        ///
        /// # Arguments
        ///
        /// * `yaml_str`: `str` - YAML-formatted string to deserialize from
        ///
        #[staticmethod]
        #[pyo3(name = "from_yaml")]
        pub fn from_yaml_py(yaml_str: &str) -> anyhow::Result<Self> {
            Self::from_yaml(yaml_str)
        }

        /// Write (serialize) an object to bincode-encoded `bytes`
        #[pyo3(name = "to_bincode")]
        pub fn to_bincode_py<'py>(&self, py: Python<'py>) -> anyhow::Result<&'py PyBytes> {
            Ok(PyBytes::new(py, &self.to_bincode()?))
        }

        /// Read (deserialize) an object from bincode-encoded `bytes`
        ///
        /// # Arguments
        ///
        /// * `encoded`: `bytes` - Encoded bytes to deserialize from
        ///
        #[staticmethod]
        #[pyo3(name = "from_bincode")]
        pub fn from_bincode_py(encoded: &PyBytes) -> anyhow::Result<Self> {
            Self::from_bincode(encoded.as_bytes())
        }
    });

    let impl_block = quote! {
        impl #ident {
            #impl_block
        }

        #[pymethods]
        #[cfg(feature="pyo3")]
        impl #ident {
            #py_impl_block
        }
    };

    let mut final_output = TokenStream2::default();
    // add pyclass attribute
    final_output.extend::<TokenStream2>(quote! {
        #[cfg_attr(feature="pyo3", pyclass(module = "fastsimrust", subclass))]
    });
    let mut output: TokenStream2 = ast.to_token_stream();
    output.extend(impl_block);
    // if ast.ident.to_string() == "RustSimDrive" {
    //     println!("{}", output.to_string());
    // }
    // println!("{}", output.to_string());
    final_output.extend::<TokenStream2>(output);
    final_output.into()
}

#[derive(Debug, Default, Clone)]
pub struct FieldOptions {
    /// if true, getters are not generated for a field
    pub skip_get: bool,
    /// if true, setters are not generated for a field
    pub skip_set: bool,
    /// if true, current field is itself a struct with `orphaned` field
    pub field_has_orphaned: bool,
}

pub fn impl_getters_and_setters(
    type_path: syn::TypePath,
    impl_block: &mut TokenStream2,
    ident: &proc_macro2::Ident,
    opts: FieldOptions,
    has_orphaned: bool,
    ftype: syn::Type,
) {
    let type_str = type_path.into_token_stream().to_string();
    match type_str.as_str() {
        "Array1 < f64 >" => {
            impl_vec_get_set!(opts, ident, impl_block, f64, Pyo3ArrayF64, has_orphaned);
        }
        "Array1 < u32 >" => {
            impl_vec_get_set!(opts, ident, impl_block, u32, Pyo3ArrayU32, has_orphaned);
        }
        "Array1 < i32 >" => {
            impl_vec_get_set!(opts, ident, impl_block, i32, Pyo3ArrayI32, has_orphaned);
        }
        "Array1 < bool >" => {
            impl_vec_get_set!(opts, ident, impl_block, bool, Pyo3ArrayBool, has_orphaned);
        }
        "Vec < f64 >" => {
            impl_vec_get_set!(opts, ident, impl_block, f64, Pyo3VecF64, has_orphaned);
        }
        _ => match ident.to_string().as_str() {
            "orphaned" => {
                impl_block.extend::<TokenStream2>(quote! {
                    #[getter]
                    pub fn get_orphaned(&self) -> bool {
                        self.orphaned
                    }
                    /// Reset the orphaned flag to false.
                    pub fn reset_orphaned(&mut self) {
                        self.orphaned = false;
                    }
                })
            }
            _ => {
                impl_get_body!(ftype, ident, impl_block, opts);
                impl_set_body!(ftype, ident, impl_block, has_orphaned, opts);
            }
        },
    }
}<|MERGE_RESOLUTION|>--- conflicted
+++ resolved
@@ -213,11 +213,7 @@
         ///
         /// * `filepath`: `str | pathlib.Path` - Filepath, relative to the top of the `resources` folder, from which to read the object
         ///
-<<<<<<< HEAD
-        #[cfg(feature = "full")]
-=======
         #[cfg(feature = "resources")]
->>>>>>> 29d9352f
         #[staticmethod]
         #[pyo3(name = "from_resource")]
         pub fn from_resource_py(filepath: &PyAny) -> anyhow::Result<Self> {
