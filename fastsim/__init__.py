--- conflicted
+++ resolved
@@ -19,7 +19,6 @@
 )
 logger = logging.getLogger(__name__)
 
-<<<<<<< HEAD
 # Override exception handler
 def _exception_handler(exc_type, exc_value, exc_traceback):
     # Handle exception normally if it's a KeyboardInterrupt
@@ -36,9 +35,6 @@
         exc_type, exc_value, exc_traceback))
 sys.excepthook = _exception_handler
 
-=======
-from . import parameters as params
->>>>>>> 834fcecf
 from . import utilities as utils
 from .resample import resample
 from . import auxiliaries
