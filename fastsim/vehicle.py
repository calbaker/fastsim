--- conflicted
+++ resolved
@@ -207,6 +207,27 @@
     no_elec_sys: bool = False
     no_elec_aux: bool = False
 
+    # functional form
+    # def target_gap():
+    #     accel_m__s2 = (mpsAch[i] - mpsAch[i-1]) / cyc.dts[i]
+    #     lead_accel_m__s2 = (cyc0.cycMps[i] - cyc0.cycMps[i-1]) / cyc0.secs[i]
+    #     closing_accel_m__s2 = accel_m__s2 - lead_accel_m__s2
+    #     return lead_offset + lead_speed_coef * mpsAch[i] + lead_accel_coef_s2 * closing_accel_m__s2
+    # define attributes for eco-cruise behavior (gap)
+    lead_offset_m: float = 5.0
+    # function of the vehicle speed
+    lead_speed_coef_s: float = 1.0 # m / (m/s)
+    # with respect to the closing acceleration
+    lead_accel_coef_s2: float = 1.0 # m / (m/s2)
+    
+    # IDM - Intelligent Driver Model, Adaptive Cruise Control version
+    idm_v_desired_m__s: float = 33.33
+    idm_dt_headway_s: float = 1.0
+    idm_minimum_gap_m: float = 2.0
+    idm_delta: float = 4.0
+    idm_accel_m__s2: float = 1.0
+    idm_decel_m__s2: float = 1.5
+
     @classmethod
     def from_vehdb(cls, vnum:int, verbose:bool=False):
         """
@@ -418,39 +439,6 @@
                 del veh_dict[key]
         return cls(**veh_dict)
         
-<<<<<<< HEAD
-=======
-        # functional form
-        # def target_gap():
-        #     accel_m__s2 = (mpsAch[i] - mpsAch[i-1]) / cyc.dts[i]
-        #     lead_accel_m__s2 = (cyc0.cycMps[i] - cyc0.cycMps[i-1]) / cyc0.secs[i]
-        #     closing_accel_m__s2 = accel_m__s2 - lead_accel_m__s2
-        #     return lead_offset + lead_speed_coef * mpsAch[i] + lead_accel_coef_s2 * closing_accel_m__s2
-        # define attributes for eco-cruise behavior (gap)
-        self.lead_offset_m = 5.0
-        # function of the vehicle speed
-        self.lead_speed_coef_s = 1.0 # m / (m/s)
-        # with respect to the closing acceleration
-        self.lead_accel_coef_s2 = 1.0 # m / (m/s2)
-        
-        # IDM - Intelligent Driver Model, Adaptive Cruise Control version
-        self.idm_v_desired_m__s = 33.33
-        self.idm_dt_headway_s = 1.0
-        self.idm_minimum_gap_m = 2.0
-        self.idm_delta = 4.0
-        self.idm_accel_m__s2 = 1.0
-        self.idm_decel_m__s2 = 1.5
-
-        self.set_init_calcs(
-            # provide kwargs for load-time overrides
-            # -1 is used as a surrogate for None, which is not an option in numba
-            **{opt_init_param: veh_dict.pop(opt_init_param, -1) for opt_init_param in OPT_INIT_PARAMS}
-        )
-        self.set_veh_mass()
-
-        if return_vehdf:
-            return vehdf
->>>>>>> 96a83026
 
     def __post_init__(self):
         """
@@ -660,14 +648,8 @@
             self.__setattr__(val, copy.deepcopy(vehicle.__getattribute__(key)))
 
 
-<<<<<<< HEAD
 def copy_vehicle(veh:Vehicle, return_type:str=None, deep:bool=True):
     """Returns copy of Vehicle.
-=======
-def copy_vehicle(veh:Vehicle, return_dict=False, use_jit=None) -> Vehicle:
-    """
-    Returns copy of Vehicle or VehicleJit.
->>>>>>> 96a83026
     Arguments:
     veh: instantiated Vehicle
     return_type: 
@@ -679,7 +661,6 @@
 
     veh_dict = {}
 
-<<<<<<< HEAD
     for key in keys_and_types.keys():
         if type(veh.__getattribute__(key)) == fsr.RustPhysicalProperties:
             pp = veh.__getattribute__(key)
@@ -704,17 +685,9 @@
         else:
             raise NotImplementedError(
                 "Only implemented for rust, vehicle, or legacy.")
-=======
-    from . import vehiclejit
-    for keytup in vehiclejit.veh_spec:
-        key = keytup[0]
-        if key != 'props':         
-            veh_dict[key] = deepcopy(veh.__getattribute__(key))
->>>>>>> 96a83026
 
     if return_type == 'dict':
         return veh_dict
-<<<<<<< HEAD
     elif return_type == 'vehicle':
         return Vehicle.from_dict(veh_dict)
     elif return_type == 'legacy':
@@ -724,20 +697,9 @@
         return fsr.RustVehicle(**veh_dict)
     else:
         raise ValueError(f"Invalid return_type: '{return_type}'")
-=======
-        
-    if use_jit is None:
-        use_jit = "Jit" in str(type(veh))
-
-    veh = Vehicle(veh_dict=veh_dict)
-    if use_jit:
-        veh = veh.get_numba_veh()
-
-    return veh  
->>>>>>> 96a83026
-
-def veh_equal(veh1, veh2, full_out=False):
-    """Given veh1 and veh2, which can be Vehicle and/or VehicleJit
+
+def veh_equal(veh1:Vehicle, veh2:Vehicle, full_out:bool=False)-> bool:
+    """Given veh1 and veh2, which can be Vehicle and/or RustVehicle
     instances, return True if equal.
     
     Arguments:
@@ -749,9 +711,18 @@
     err_list = []
     keys = list(veh_dict1.keys())
     for key in keys:
-        if pd.api.types.is_list_like(veh_dict1[key]):
+        if key == "props":
+            p1 = veh_dict1[key]
+            p2 = veh_dict2[key]
+            if not params.physical_properties_equal(p1, p2):
+                if not full_out:
+                    return False
+                err_list.append(
+                    {'key': key, 'val1': veh_dict1[key], 'val2': veh_dict2[key]})
+        elif pd.api.types.is_list_like(veh_dict1[key]):
             if (np.array(veh_dict1[key]) != np.array(veh_dict2[key])).any():
-                if not full_out: return False
+                if not full_out:
+                    return False
                 err_list.append(
                     {'key': key, 'val1': veh_dict1[key], 'val2': veh_dict2[key]})
         elif veh_dict1[key] != veh_dict2[key]:
@@ -760,9 +731,11 @@
                     continue # treat as equal if both nan
             except:
                 pass
-            if not full_out: return False
+            if not full_out:
+                return False
             err_list.append(
                 {'key': key, 'val1': veh_dict1[key], 'val2': veh_dict2[key]})
-    if full_out: return err_list
+    if full_out:
+        return err_list
 
     return True