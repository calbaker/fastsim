--- conflicted
+++ resolved
@@ -32,12 +32,8 @@
     vnum: row number of vehicle to simulate in 'FASTSim_py_veh_db.csv'
     veh_file: string or filelike obj, alternative to default FASTSim_py_veh_db
     
-<<<<<<< HEAD
     If a single vehicle veh_file is provided, vnum cannot be passed, and 
-=======
-    If a sinparamse vehicle veh_file is provided, vnum cannot be passed, and 
->>>>>>> f409d322
-    veh_file must be passed a keyword argument."""
+    veh_file must be passed as a keyword argument."""
 
     def __init__(self, vnum=None, veh_file=None):
         super().__init__()
