"""Test suite for simdrive instantiation and usage."""

import unittest
from pathlib import Path
import pandas as pd
import numpy as np

from fastsim import cycle, vehicle, simdrive, cyclejit, vehiclejit


USE_PYTHON = False
USE_RUST = True


class TestSimDriveClassic(unittest.TestCase):
    """Tests for fastsim.simdrive.SimDriveClassic methods"""
    def test_sim_drive_step(self):
        "Verify that sim_drive_step produces an expected result."
        
        if USE_PYTHON:
            print(f"Running {type(self)}.test_sim_drive_step.")
            cyc =cycle.Cycle.from_file('udds')
            veh = vehicle.Vehicle.from_vehdb(1, verbose=False)
            sim_drive = simdrive.SimDrive(cyc, veh)

            for x in range(100):
                sim_drive.sim_drive_step()
            
            self.assertEqual(sim_drive.fs_kw_out_ach[100], 29.32533101828119)

        if USE_RUST:
            msg = f"Issue Running {type(self)}.test_sim_drive_step. Rust"
            cyc =cycle.Cycle.from_file('udds').to_rust()
            veh = vehicle.Vehicle.from_vehdb(1, verbose=False).to_rust()
            sim_drive = simdrive.RustSimDrive(cyc, veh)

            for x in range(100):
                sim_drive.sim_drive_step()
            
            self.assertEqual(sim_drive.fs_kw_out_ach[100], 29.32533101828119, msg=msg)
    
    def test_sim_drive_walk(self):
        """Verify that sim_drive_walk produces an expected result."""
        
        if USE_PYTHON:
            print(f"Running {type(self)}.test_sim_drive_walk. Python")
            cyc =cycle.Cycle.from_file('udds')
            veh = vehicle.Vehicle.from_vehdb(1, verbose=False)
            sim_drive = simdrive.SimDrive(cyc, veh)
            sim_drive.sim_drive_walk(init_soc=1)

            self.assertAlmostEqual(sim_drive.fs_kw_out_ach.sum(), 24410.31348426869, places=4)

        if USE_RUST:
            msg = f"Issue Running {type(self)}.test_sim_drive_walk. Rust"
            cyc =cycle.Cycle.from_file('udds')
            veh = vehicle.Vehicle.from_vehdb(1, verbose=False)
            sim_drive = simdrive.SimDrive(cyc, veh)
            sim_drive.sim_drive_walk(init_soc=1)

            self.assertAlmostEqual(sim_drive.fs_kw_out_ach.sum(), 24410.31348426869, places=4, msg=msg)

    def test_split_cycles(self):
        if USE_PYTHON:
            print(f"Running {type(self)}.test_split_cycles.")
            t_clip = 210 # speed is non-zero here
            cyc1 = cycle.Cycle.from_dict(
                cyc_dict=(cycle.clip_by_times(cycle.Cycle.from_file('udds').get_cyc_dict(), t_end=t_clip))
                )
            t_end =cycle.Cycle.from_file('udds').time_s[-1]
            cyc2 = cycle.Cycle.from_dict(
                cyc_dict=(cycle.clip_by_times(cycle.Cycle.from_file('udds').get_cyc_dict(), 
                t_start=t_clip, t_end=t_end))
                )

            veh = vehicle.Vehicle.from_vehdb(1, verbose=False)

            sd1 = simdrive.SimDrive(cyc1, veh)
            sd1.sim_drive()

            sd2 = simdrive.SimDrive(cyc2, veh)
            # this is a bug workaround.  There will be a fix that will make this workaround remain functional but unnecessary
            sd2.mps_ach[0] = cyc2.mph[0]
            sd2.mph_ach[0] = cyc2.mps[0]
            sd2.sim_drive()

            cyc =cycle.Cycle.from_file('udds')
            sdtot = simdrive.SimDrive(cyc, veh)
            sdtot.sim_drive()

            self.assertAlmostEqual(
                sd1.fs_kw_out_ach.sum() + sd2.fs_kw_out_ach.sum(), 
                sdtot.fs_kw_out_ach.sum(),
                places=5)
        if USE_RUST:
            msg = f"Issue Running {type(self)}.test_split_cycles. Rust."
            t_clip = 210 # speed is non-zero here
            cyc1 = cycle.Cycle.from_dict(
                cyc_dict=(cycle.clip_by_times(cycle.Cycle.from_file('udds').get_cyc_dict(), t_end=t_clip))
                ).to_rust()
            t_end =cycle.Cycle.from_file('udds').time_s[-1]
            cyc2 = cycle.Cycle.from_dict(
                cyc_dict=(cycle.clip_by_times(cycle.Cycle.from_file('udds').get_cyc_dict(), 
                t_start=t_clip, t_end=t_end))
                ).to_rust()

            veh = vehicle.Vehicle.from_vehdb(1, verbose=False).to_rust()

            sd1 = simdrive.RustSimDrive(cyc1, veh)
            sd1.sim_drive()

            sd2 = simdrive.RustSimDrive(cyc2, veh)
            # there is a limitation in Rust where we can't set an array at
            # index; we have to pull the entire array, mutate it, and set the
            # entire array.
            mps_ach = np.array(cyc2.mps)
            mps_ach[0] = cyc2.mph[0]
            sd2.mph_ach = mps_ach
            sd2.sim_drive()

            cyc =cycle.Cycle.from_file('udds').to_rust()
            sdtot = simdrive.RustSimDrive(cyc, veh)
            sdtot.sim_drive()

            self.assertAlmostEqual(
                np.array(sd1.fs_kw_out_ach).sum() + np.array(sd2.fs_kw_out_ach).sum(), 
                np.array(sdtot.fs_kw_out_ach).sum(),
                places=5)

    def test_time_dilation(self):
        if USE_PYTHON:
            veh = vehicle.Vehicle.from_vehdb(1)
            cyc = cycle.Cycle.from_dict(cyc_dict={
                'time_s': np.arange(10),
                'mps': np.append(2, np.ones(9) * 6),
            })
            sd = simdrive.SimDrive(cyc, veh)
            sd.sim_params.missed_trace_correction = True
            sd.sim_params.max_time_dilation = 0.05 # maximum upper margin for time dilation
            sd.sim_drive()

            trace_miss_corrected = (
                abs(sd.dist_m.sum() - sd.cyc0.dist_m.sum()) / sd.cyc0.dist_m.sum()) < sd.sim_params.time_dilation_tol

            self.assertTrue(trace_miss_corrected, msg="Issue in Python version")
        
        if USE_RUST:
            veh = vehicle.Vehicle.from_vehdb(1).to_rust()
            cyc = cycle.Cycle.from_dict(cyc_dict={
                'time_s': np.arange(10),
                'mps': np.append(2, np.ones(9) * 6),
            }).to_rust()
            sd = simdrive.RustSimDrive(cyc, veh)
            sim_params = sd.sim_params
            sim_params.missed_trace_correction = True
            sim_params.max_time_dilation = 0.05 # maximum upper margin for time dilation
            sd.sim_params = sim_params
            sd.sim_drive()

            dist_err = np.abs(np.array(sd.dist_m).sum() - np.array(sd.cyc0.dist_m).sum()) / np.array(sd.cyc0.dist_m).sum()
            trace_miss_corrected = dist_err < sd.sim_params.time_dilation_tol

            self.assertTrue(sd.sim_params.missed_trace_correction)
            self.assertTrue(
                trace_miss_corrected,
                msg=(
                    f"Issue in Rust version; dist_err: {dist_err}"
                    + f"\ntrace_miss_iters: {np.max(sd.trace_miss_iters)}"
                )

            )

    def test_stop_start(self):
<<<<<<< HEAD
        if USE_PYTHON:
            cyc =cycle.Cycle.from_file('udds').get_cyc_dict()
            cyc = cycle.Cycle.from_dict(cyc_dict=cycle.clip_by_times(cyc, 130))

            veh = vehicle.Vehicle.from_vehdb(1)
            veh.stop_start = True
            veh.max_motor_kw = 1
            veh.max_ess_kw = 5
            veh.max_ess_kwh = 1
            veh.__post_init__()

            sd = simdrive.SimDrive(cyc, veh)
            sd.sim_drive()

            self.assertTrue(sd.fc_kw_in_ach[10] == 0)
            self.assertTrue(sd.fc_kw_in_ach[37] == 0)
        if USE_RUST:
            msg = "Issue with Rust version"
            cyc =cycle.Cycle.from_file('udds').to_rust().get_cyc_dict()
            cyc = cycle.Cycle.from_dict(cyc_dict=cycle.clip_by_times(cyc, 130)).to_rust()

            veh = vehicle.Vehicle.from_vehdb(1)
            veh.stop_start = True
            veh.max_motor_kw = 1
            veh.max_ess_kw = 5
            veh.max_ess_kwh = 1
            veh.__post_init__()
            veh = veh.to_rust()

            sd = simdrive.RustSimDrive(cyc, veh)
            sd.sim_drive()

            self.assertTrue(sd.fc_kw_in_ach[10] == 0, msg=msg)
            self.assertTrue(sd.fc_kw_in_ach[37] == 0, msg=msg)
    
    def test_achieved_speed_never_negative(self):
        if USE_PYTHON:
            for vehid in range(1, 27):
                veh = vehicle.Vehicle.from_vehdb(vehid)
                cyc = cycle.Cycle.from_file('udds')
                sd = simdrive.SimDrive(cyc, veh)
                sd.sim_drive_walk(0.1)
                sd.set_post_scalars()
                self.assertFalse(
                    (sd.mps_ach < 0.0).any(),
                    msg=f'Achieved speed contains negative values for vehicle {vehid}'
                )
                self.assertFalse(
                    (sd.mps_ach > sd.cyc0.mps).any(),
                    msg=f'Achieved speed is greater than requested speed for {vehid}'
                )
        if USE_RUST:
            for vehid in range(1, 27):
                veh = vehicle.Vehicle.from_vehdb(vehid).to_rust()
                cyc = cycle.Cycle.from_file('udds').to_rust()
                sd = simdrive.RustSimDrive(cyc, veh)
                sd.sim_drive_walk(0.1)
                sd.set_post_scalars()
                self.assertFalse(
                    (np.array(sd.mps_ach) < 0.0).any(),
                    msg=f'Achieved speed contains negative values for vehicle {vehid}'
                )
                self.assertFalse(
                    (np.array(sd.mps_ach) > np.array(sd.cyc0.mps)).any(),
                    msg=f'Achieved speed is greater than requested speed for {vehid}'
                )
=======
        cyc = cycle.Cycle('udds').get_cyc_dict()
        cyc = cycle.Cycle(cyc_dict=cycle.clip_by_times(cyc, 130))

        veh = vehicle.Vehicle(1)
        veh.stopStart = True
        veh.maxMotorKw = 1
        veh.maxEssKw = 5
        veh.maxEssKwh = 1
        veh.set_init_calcs()

        sd = simdrive.SimDriveClassic(cyc, veh)
        sd.sim_drive()

        self.assertTrue(sd.fcKwInAch[10] == 0)
        self.assertTrue(sd.fcKwInAch[37] == 0)
    
    def test_copy(self):
        veh = vehicle.Vehicle(1)
        cyc = cycle.Cycle('udds')
        # sd = fsim.simdrive.SimDriveJit(cyc, veh)
        sd = simdrive.SimDriveClassic(cyc, veh)
        # needed to ensure all attributes are generated
        # done before jit to reduce jit-compile time
        sd.sim_drive()         
        sd.fsKwhOutAch[5] = 10.0 # arbitrary value to test
        sd_jit = simdrive.copy_sim_drive(sd, use_jit=True)
        # verify jit types
        self.assertTrue(type(cyclejit.CycleJit(8)) == type(sd_jit.cyc))
        self.assertTrue(type(vehiclejit.VehicleJit()) == type(sd_jit.veh)) 
        # verify that changed parameter propagates through copy
        self.assertEqual(sd.fsKwOutAch[5], sd_jit.fsKwOutAch[5])
        sd_copy = simdrive.copy_sim_drive(sd_jit, use_jit=False)
        # verify type
        self.assertTrue(type(vehicle.Vehicle(1)) == type(sd_copy.veh)) 
        # verify that changed parameter propagates through copy
        self.assertEqual(sd.fsKwOutAch[5], sd_copy.fsKwOutAch[5])
        # verify that new parameter change does not affect previous instances
        sd_copy.fsKwOutAch[5] = 0.0
        self.assertNotEqual(sd.fsKwOutAch[5], sd_copy.fsKwOutAch[5])
        self.assertNotEqual(sd_jit.fsKwOutAch[5], sd_copy.fsKwOutAch[5])
>>>>>>> 96a83026
<|MERGE_RESOLUTION|>--- conflicted
+++ resolved
@@ -5,7 +5,7 @@
 import pandas as pd
 import numpy as np
 
-from fastsim import cycle, vehicle, simdrive, cyclejit, vehiclejit
+from fastsim import cycle, vehicle, simdrive
 
 
 USE_PYTHON = False
@@ -171,7 +171,6 @@
             )
 
     def test_stop_start(self):
-<<<<<<< HEAD
         if USE_PYTHON:
             cyc =cycle.Cycle.from_file('udds').get_cyc_dict()
             cyc = cycle.Cycle.from_dict(cyc_dict=cycle.clip_by_times(cyc, 130))
@@ -237,46 +236,4 @@
                 self.assertFalse(
                     (np.array(sd.mps_ach) > np.array(sd.cyc0.mps)).any(),
                     msg=f'Achieved speed is greater than requested speed for {vehid}'
-                )
-=======
-        cyc = cycle.Cycle('udds').get_cyc_dict()
-        cyc = cycle.Cycle(cyc_dict=cycle.clip_by_times(cyc, 130))
-
-        veh = vehicle.Vehicle(1)
-        veh.stopStart = True
-        veh.maxMotorKw = 1
-        veh.maxEssKw = 5
-        veh.maxEssKwh = 1
-        veh.set_init_calcs()
-
-        sd = simdrive.SimDriveClassic(cyc, veh)
-        sd.sim_drive()
-
-        self.assertTrue(sd.fcKwInAch[10] == 0)
-        self.assertTrue(sd.fcKwInAch[37] == 0)
-    
-    def test_copy(self):
-        veh = vehicle.Vehicle(1)
-        cyc = cycle.Cycle('udds')
-        # sd = fsim.simdrive.SimDriveJit(cyc, veh)
-        sd = simdrive.SimDriveClassic(cyc, veh)
-        # needed to ensure all attributes are generated
-        # done before jit to reduce jit-compile time
-        sd.sim_drive()         
-        sd.fsKwhOutAch[5] = 10.0 # arbitrary value to test
-        sd_jit = simdrive.copy_sim_drive(sd, use_jit=True)
-        # verify jit types
-        self.assertTrue(type(cyclejit.CycleJit(8)) == type(sd_jit.cyc))
-        self.assertTrue(type(vehiclejit.VehicleJit()) == type(sd_jit.veh)) 
-        # verify that changed parameter propagates through copy
-        self.assertEqual(sd.fsKwOutAch[5], sd_jit.fsKwOutAch[5])
-        sd_copy = simdrive.copy_sim_drive(sd_jit, use_jit=False)
-        # verify type
-        self.assertTrue(type(vehicle.Vehicle(1)) == type(sd_copy.veh)) 
-        # verify that changed parameter propagates through copy
-        self.assertEqual(sd.fsKwOutAch[5], sd_copy.fsKwOutAch[5])
-        # verify that new parameter change does not affect previous instances
-        sd_copy.fsKwOutAch[5] = 0.0
-        self.assertNotEqual(sd.fsKwOutAch[5], sd_copy.fsKwOutAch[5])
-        self.assertNotEqual(sd_jit.fsKwOutAch[5], sd_copy.fsKwOutAch[5])
->>>>>>> 96a83026
+                )