"""Various optional utilities that may support some applications of FASTSim."""

from __future__ import annotations
from typing import *
import numpy as np
from fastsim import parameters as params
import seaborn as sns
import re
import datetime

sns.set()

props = params.PhysicalProperties()
R_air = 287  # J/(kg*K)


def get_rho_air(temperature_degC, elevation_m=180):
    """Returns air density [kg/m**3] for given elevation and temperature.
    Source: https://www.grc.nasa.gov/WWW/K-12/rocket/atmosmet.html
    Arguments:
    ----------
    temperature_degC : ambient temperature [°C]
    elevation_m : elevation above sea level [m].
        Default 180 m is for Chicago, IL"""
    #     T = 15.04 - .00649 * h
    #     p = 101.29 * [(T + 273.1)/288.08]^5.256
    T_standard = 15.04 - 0.00649 * elevation_m  # nasa [degC]
    p = 101.29e3 * ((T_standard + 273.1) / 288.08) ** 5.256  # nasa [Pa]
    rho = p / (R_air * (temperature_degC + 273.15))  # [kg/m**3]

    return rho


def l__100km_to_mpg(l__100km):
    """Given fuel economy in L/100km, returns mpg."""

    mpg = 1 / (l__100km / 3.785 / 100 / 1_000 * params.M_PER_MI)

    return mpg


def mpg_to_l__100km(mpg):
    """Given fuel economy in mpg, returns L/100km."""

    l__100km = 1 / (mpg / 3.785 * params.M_PER_MI / 1_000 / 100)

    return l__100km


def rollav(x, y, width=10):
    """
    Returns x-weighted backward-looking rolling average of y.  
    Good for resampling data that needs to preserve cumulative information.
    Arguments:
    ----------
    x : x data
    y : y data (`len(y) == len(x)` must be True)
    width: rolling average width
    """

    assert(len(x) == len(y))

    dx = np.concatenate([0, x.diff()])

    yroll = np.zeros(len(x))
    yroll[0] = y[0]

    for i in range(1, len(x)):
        if i < width:
            yroll[i] = (
                dx[:i] * y[:i]).sum() / (x[i] - x[0])
        else:
            yroll[i] = (
                dx[i-width:i] * y[i-width:i]).sum() / (
                    x[i] - x[i-width])
    return yroll


def camel_to_snake(name):
    "Given camelCase, returns snake_case."
    name = re.sub('(.)([A-Z][a-z]+)', r'\1_\2', name)
    return re.sub('([a-z0-9])([A-Z])', r'\1_\2', name).lower()


def get_containers_with_path(
    struct: Any,
    path: str | list,
) -> list:
    """
    Get all attributes containers from nested struct using `path` to attribute.
<<<<<<< HEAD

=======
>>>>>>> 95156aa2
    Parameters
    ----------
    struct: Any
        Outermost struct where first name in `path` is an attribute
    path: str | list
        Dot-separated path, e.g. `"sd.veh.drag_coef"` or `["sd", "veh", "drag_coef"]`
<<<<<<< HEAD

=======
>>>>>>> 95156aa2
    Returns
    -------
    List[Any]
        Ordered list of containers, from outermost to innermost
    """
    if isinstance(path, str):
        path = path.split(".")
    containers = [getattr(struct, path[0])]
    for subpath in path[1:-1]:
        container = getattr(containers[-1], subpath)
        containers.append(container)
    return containers

<<<<<<< HEAD

=======
>>>>>>> 95156aa2
def get_attr_with_path(
    struct: Any,
    path: str | list,
) -> Any:
    """
    Get attribute from nested struct using `path` to attribute.
<<<<<<< HEAD

=======
>>>>>>> 95156aa2
    Parameters
    ----------
    struct: Any
        Outermost struct where first name in `path` is an attribute
    path: str | list
        Dot-separated path, e.g. `"sd.veh.drag_coef"` or `["sd", "veh", "drag_coef"]`
<<<<<<< HEAD

=======
>>>>>>> 95156aa2
    Returns
    -------
    Any
        Requested attribute
    """
    if isinstance(path, str):
        path = path.split(".")
<<<<<<< HEAD
=======
    if len(path) == 1:
        return getattr(struct, path[0])
>>>>>>> 95156aa2
    containers = get_containers_with_path(struct, path)
    attr = getattr(containers[-1], path[-1])
    return attr

<<<<<<< HEAD

=======
>>>>>>> 95156aa2
def set_attr_with_path(
    struct: Any,
    path: str | list,
    value: Any,
) -> Any:
    """
    Set attribute on nested struct using `path` to attribute.
<<<<<<< HEAD

=======
>>>>>>> 95156aa2
    Parameters
    ----------
    struct: Any
        Outermost struct where first name in `path` is an attribute
    path: str | list
        Dot-separated path, e.g. `"sd.veh.drag_coef"` or `["sd", "veh", "drag_coef"]`
    value: Any
<<<<<<< HEAD

=======
    
>>>>>>> 95156aa2
    Returns
    -------
    Any
        `struct` with nested value set 
    """
    containers = [struct]
    if isinstance(path, str):
<<<<<<< HEAD
        assert "." in path, "provide dot-separated path to struct, otherwise use `set_nested_values`"
        path = path.split(".")
=======
        path = path.split(".")
    if len(path) == 1:
        setattr(struct, path[0], value)
        return struct
>>>>>>> 95156aa2
    containers += get_containers_with_path(struct, path)
    # Set innermost value
    innermost_container = containers[-1]
    innermost_container.reset_orphaned()
    setattr(innermost_container, path[-1], value)
    # Convert containers back into nested structs
    nested_container = containers[-1]
    for container, nested_name in zip(containers[-2::-1], path[-2::-1]):
        if not container is struct:
            # Don't reset orphaned if `container` is outermost container
            container.reset_orphaned()
        setattr(container, nested_name, nested_container)
        nested_container = container
    # Return outermost container
    return container

<<<<<<< HEAD

=======
>>>>>>> 95156aa2
def set_attrs_with_path(
    struct: Any,
    paths_and_values: Dict[str, Any]
) -> Any:
    """
    Set multiple attributes on nested struct using `path`: `value` pairs.
<<<<<<< HEAD

=======
>>>>>>> 95156aa2
    Parameters
    ----------
    struct: Any
        Outermost struct where first name in `path` is an attribute
    paths_and_values: Dict[str | list, Any]
        Mapping of dot-separated path (e.g. `sd.veh.drag_coef` or `["sd", "veh", "drag_coef"]`)
        to values (e.g. `0.32`)
<<<<<<< HEAD

=======
    
>>>>>>> 95156aa2
    Returns
    -------
    Any
        `struct` with nested values set
    """
    # TODO: make this smarter by reusing common paths
    # e.g. if setting `sd.veh.drag_coef` and `sd.veh.frontal_area_m2`, get sd.veh only once
    for path, value in paths_and_values.items():
        struct = set_attr_with_path(struct, path, value)
    return struct
<<<<<<< HEAD


def print_dt():
    print(datetime.datetime.now().strftime('%Y-%m-%d %H:%M:%S'))
=======
    
>>>>>>> 95156aa2
<|MERGE_RESOLUTION|>--- conflicted
+++ resolved
@@ -49,7 +49,7 @@
 
 def rollav(x, y, width=10):
     """
-    Returns x-weighted backward-looking rolling average of y.  
+    Returns x-weighted backward-looking rolling average of y.
     Good for resampling data that needs to preserve cumulative information.
     Arguments:
     ----------
@@ -88,20 +88,14 @@
 ) -> list:
     """
     Get all attributes containers from nested struct using `path` to attribute.
-<<<<<<< HEAD
-
-=======
->>>>>>> 95156aa2
+
     Parameters
     ----------
     struct: Any
         Outermost struct where first name in `path` is an attribute
     path: str | list
         Dot-separated path, e.g. `"sd.veh.drag_coef"` or `["sd", "veh", "drag_coef"]`
-<<<<<<< HEAD
-
-=======
->>>>>>> 95156aa2
+
     Returns
     -------
     List[Any]
@@ -115,30 +109,21 @@
         containers.append(container)
     return containers
 
-<<<<<<< HEAD
-
-=======
->>>>>>> 95156aa2
+
 def get_attr_with_path(
     struct: Any,
     path: str | list,
 ) -> Any:
     """
     Get attribute from nested struct using `path` to attribute.
-<<<<<<< HEAD
-
-=======
->>>>>>> 95156aa2
+
     Parameters
     ----------
     struct: Any
         Outermost struct where first name in `path` is an attribute
     path: str | list
         Dot-separated path, e.g. `"sd.veh.drag_coef"` or `["sd", "veh", "drag_coef"]`
-<<<<<<< HEAD
-
-=======
->>>>>>> 95156aa2
+
     Returns
     -------
     Any
@@ -146,19 +131,15 @@
     """
     if isinstance(path, str):
         path = path.split(".")
-<<<<<<< HEAD
-=======
+
     if len(path) == 1:
         return getattr(struct, path[0])
->>>>>>> 95156aa2
+
     containers = get_containers_with_path(struct, path)
     attr = getattr(containers[-1], path[-1])
     return attr
 
-<<<<<<< HEAD
-
-=======
->>>>>>> 95156aa2
+
 def set_attr_with_path(
     struct: Any,
     path: str | list,
@@ -166,10 +147,7 @@
 ) -> Any:
     """
     Set attribute on nested struct using `path` to attribute.
-<<<<<<< HEAD
-
-=======
->>>>>>> 95156aa2
+
     Parameters
     ----------
     struct: Any
@@ -177,27 +155,19 @@
     path: str | list
         Dot-separated path, e.g. `"sd.veh.drag_coef"` or `["sd", "veh", "drag_coef"]`
     value: Any
-<<<<<<< HEAD
-
-=======
-    
->>>>>>> 95156aa2
+
     Returns
     -------
     Any
-        `struct` with nested value set 
+        `struct` with nested value set
     """
     containers = [struct]
     if isinstance(path, str):
-<<<<<<< HEAD
         assert "." in path, "provide dot-separated path to struct, otherwise use `set_nested_values`"
-        path = path.split(".")
-=======
         path = path.split(".")
     if len(path) == 1:
         setattr(struct, path[0], value)
         return struct
->>>>>>> 95156aa2
     containers += get_containers_with_path(struct, path)
     # Set innermost value
     innermost_container = containers[-1]
@@ -214,20 +184,14 @@
     # Return outermost container
     return container
 
-<<<<<<< HEAD
-
-=======
->>>>>>> 95156aa2
+
 def set_attrs_with_path(
     struct: Any,
     paths_and_values: Dict[str, Any]
 ) -> Any:
     """
     Set multiple attributes on nested struct using `path`: `value` pairs.
-<<<<<<< HEAD
-
-=======
->>>>>>> 95156aa2
+
     Parameters
     ----------
     struct: Any
@@ -235,11 +199,7 @@
     paths_and_values: Dict[str | list, Any]
         Mapping of dot-separated path (e.g. `sd.veh.drag_coef` or `["sd", "veh", "drag_coef"]`)
         to values (e.g. `0.32`)
-<<<<<<< HEAD
-
-=======
-    
->>>>>>> 95156aa2
+
     Returns
     -------
     Any
@@ -250,11 +210,7 @@
     for path, value in paths_and_values.items():
         struct = set_attr_with_path(struct, path, value)
     return struct
-<<<<<<< HEAD
 
 
 def print_dt():
-    print(datetime.datetime.now().strftime('%Y-%m-%d %H:%M:%S'))
-=======
-    
->>>>>>> 95156aa2
+    print(datetime.datetime.now().strftime('%Y-%m-%d %H:%M:%S'))