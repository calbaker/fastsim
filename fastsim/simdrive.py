--- conflicted
+++ resolved
@@ -13,12 +13,9 @@
 from .vehicle import SI, ATKINSON, DIESEL, H2FC, HD_DIESEL
 
 
-<<<<<<< HEAD
 FOLLOW_MODEL_CUSTOM = 0
 FOLLOW_MODEL_IDM = 1
 
-=======
->>>>>>> 2191472a
 class SimDriveParamsClassic(object):
     """Class containing attributes used for configuring sim_drive.
     Usually the defaults are ok, and there will be no need to use this.
