"""Module containing classes and methods for simulating vehicle drive
cycle. For example usage, see ../README.md"""

# Import necessary python modules
from logging import debug
from typing import Optional
import numpy as np
import re
import copy

from .rustext import RUST_AVAILABLE

if RUST_AVAILABLE:
    import fastsimrust as fsr
from . import params, cycle, vehicle, inspect_utils

# these imports are needed for numba to type these correctly
from .vehicle import CONV, HEV, PHEV, BEV
from .vehicle import SI, ATKINSON, DIESEL, H2FC, HD_DIESEL


class SimDriveParams(object):
    """Class containing attributes used for configuring sim_drive.
    Usually the defaults are ok, and there will be no need to use this.

    See comments in code for descriptions of various parameters that
    affect simulation behavior. If, for example, you want to suppress
    warning messages, use the following pastable code EXAMPLE:

    >>> cyc = cycle.Cycle.from_file('udds')
    >>> veh = vehicle.Vehicle.from_vehdb(1)
    >>> sim_drive = simdrive.SimDriveClassic(cyc, veh)
    >>> sim_drive.sim_params.verbose = False # turn off error messages for large time steps
    >>> sim_drive.sim_drive()"""

    @classmethod
    def from_dict(cls, sdp_dict):
        """Create from a dictionary"""
        sdp = cls()
        for k, v in sdp_dict.items():
            sdp.__setattr__(k, v)
        return sdp

    def __init__(self):
        """Default values that affect simulation behavior.  
        Can be modified after instantiation."""
        self.missed_trace_correction = False  # if True, missed trace correction is active, default = False
        # maximum time dilation factor to "catch up" with trace -- e.g. 1.0 means 100% increase in step size
        self.max_time_dilation = 1.0
        # minimum time dilation margin to let trace "catch up" -- e.g. -0.5 means 50% reduction in step size
        self.min_time_dilation = -0.5
        self.time_dilation_tol = 5e-4  # convergence criteria for time dilation
        # number of iterations to achieve time dilation correction
        self.max_trace_miss_iters = 5
        # threshold of error in speed [m/s] that triggers warning
        self.trace_miss_speed_mps_tol = 1.0
        # threshold for printing warning when time dilation is active
        self.trace_miss_time_tol = 1e-3
        # threshold of fractional eror in distance that triggers warning
        self.trace_miss_dist_tol = 1e-3
        self.sim_count_max = 30  # max allowable number of HEV SOC iterations
        self.verbose = True  # show warning and other messages
        self.newton_gain = 0.9  # newton solver gain
        self.newton_max_iter = 100  # newton solver max iterations
        self.newton_xtol = 1e-9  # newton solver tolerance
        # tolerance for energy audit error warning, i.e. 0.1%
        self.energy_audit_error_tol = 0.002
        self.coast_allow = False  # if True, coasting to stops are allowed
        # if True, coasting vehicle can eclipse the shadow trace
        self.coast_allow_passing = False
        self.coast_max_speed_m_per_s = 40.0  # maximum allowable speed under coast
        self.coast_brake_accel_m_per_s2 = -2.5
        # speed when coasting uses friction brakes
        self.coast_brake_start_speed_m_per_s = 7.5
        # m/s, if > 0, initiates coast when vehicle hits this speed; mostly for testing
        self.coast_start_speed_m_per_s = 0.0
        self.coast_verbose = False
        # time-ahead for speed changes to be considered to hit distance mark
        self.coast_time_horizon_for_adjustment_s = 20.0
        self.follow_allow = False
        # IDM - Intelligent Driver Model, Adaptive Cruise Control version
        self.idm_v_desired_m_per_s: float = 33.33
        self.idm_dt_headway_s: float = 1.0
        self.idm_minimum_gap_m: float = 2.0
        self.idm_delta: float = 4.0
        self.idm_accel_m_per_s2: float = 1.0
        self.idm_decel_m_per_s2: float = 1.5

        # EPA fuel economy adjustment parameters
        self.max_epa_adj = 0.3  # maximum EPA adjustment factor

    def to_rust(self):
        """Change to the Rust version"""
        return copy_sim_params(self, 'rust')
    
    def reset_orphaned(self):
        """Dummy method for flexibility between Rust/Python version interfaces"""
        pass

ref_sim_drive_params = SimDriveParams()


def copy_sim_params(sdp: SimDriveParams, return_type: str = None):
    """
    Returns copy of SimDriveParams.
    Arguments:
    sdp: instantianed SimDriveParams or RustSimDriveParams
    return_type: 
        default: infer from type of sdp
        'dict': dict
        'sim_params': SimDriveParams 
        TODO: 'legacy', NOT IMPLEMENTED - do we need it? 'legacy': LegacySimDriveParams 
        'rust': RustSimDriveParams
    deep: if True, uses deepcopy on everything
    """
    sdp_dict = {}

    for key in inspect_utils.get_attrs(ref_sim_drive_params):
        sdp_dict[key] = sdp.__getattribute__(key)

    if return_type is None:
        if RUST_AVAILABLE and type(sdp) == fsr.RustSimDriveParams:
            return_type = 'rust'
        elif type(sdp) == SimDriveParams:
            return_type = 'sim_params'
        # elif type(cyc) == LegacyCycle:
        #    return_type = "legacy"
        else:
            raise NotImplementedError(
                "Only implemented for rust, cycle, or legacy.")

    # if return_type == 'dict':
    #    return sdp_dict
    # elif return_type == 'sim_params':
    #    return SimDriveParams.from_dict(sdp_dict)
    # elif return_type == 'legacy':
    #    return LegacyCycle(cyc_dict)
    if return_type == 'dict':
        return sdp_dict
    elif return_type == 'sim_params':
        return SimDriveParams.from_dict(sdp_dict)
    elif RUST_AVAILABLE and return_type == 'rust':
        return fsr.RustSimDriveParams(**sdp_dict)
    else:
        raise ValueError(f"Invalid return_type: '{return_type}'")


def sim_params_equal(a: SimDriveParams, b: SimDriveParams, verbose: bool = False):
    """
    Returns True if objects are structurally equal (i.e., equal by value), else false.
    Arguments:
    a: instantiated SimDriveParams object
    b: instantiated SimDriveParams object
    verbose: bool, (optional, default: False), if True, prints out why not equal
    """
    if a is b:
        return True
    a_dict = copy_sim_params(a, 'dict')
    b_dict = copy_sim_params(b, 'dict')
    if len(a_dict) != len(b_dict):
        if verbose:
            a_keyset = {k for k in a.keys()}
            b_keyset = {k for k in b.keys()}
            print("KEY SETs NOT EQUAL")
            print(f"in a but not b: {a_keyset - b_keyset}")
            print(f"in b but not a: {b_keyset - a_keyset}")
        return False
    for k in a_dict.keys():
        if a_dict[k] != b_dict[k]:
            if verbose:
                print(f"UNEQUAL FOR KEY \"{k}\"")
                print(f"a['{k}'] = {repr(a_dict[k])}")
                print(f"b['{k}'] = {repr(b_dict[k])}")
            return False
    return True


class SimDrive(object):
    """Class containing methods for running FASTSim vehicle 
    fuel economy simulations. This class is not compiled and will 
    run slower for large batch runs.
    Arguments:
    ----------
    cyc: cycle.Cycle instance
    veh: vehicle.Vehicle instance"""

    def __init__(self, cyc: cycle.Cycle, veh: vehicle.Vehicle):
        """Initalizes arrays, given vehicle.Vehicle() and cycle.Cycle() as arguments.
        sim_params is needed only if non-default behavior is desired."""
        self.__init_objects__(cyc, veh)
        self.init_arrays()
        # initialized here for downstream classes that do not run sim_drive
        self.hev_sim_count = 0

    def __init_objects__(self, cyc: cycle.Cycle, veh: vehicle.Vehicle):
        self.veh = veh
        self.cyc = cycle.copy_cycle(cyc)  # this cycle may be manipulated
        # this cycle is not to be manipulated
        self.cyc0 = cycle.copy_cycle(cyc)
        self.sim_params = SimDriveParams()
        self.props = params.PhysicalProperties()

    def init_arrays(self):
        self.i = 1  # initialize step counter for possible use outside sim_drive_walk()

        # Component Limits -- calculated dynamically
        self.cur_max_fs_kw_out = np.zeros(self.cyc.len, dtype=np.float64)
        self.fc_trans_lim_kw = np.zeros(self.cyc.len, dtype=np.float64)
        self.fc_fs_lim_kw = np.zeros(self.cyc.len, dtype=np.float64)
        self.fc_max_kw_in = np.zeros(self.cyc.len, dtype=np.float64)
        self.cur_max_fc_kw_out = np.zeros(self.cyc.len, dtype=np.float64)
        self.ess_cap_lim_dischg_kw = np.zeros(self.cyc.len, dtype=np.float64)
        self.cur_ess_max_kw_out = np.zeros(self.cyc.len, dtype=np.float64)
        self.cur_max_avail_elec_kw = np.zeros(self.cyc.len, dtype=np.float64)
        self.ess_cap_lim_chg_kw = np.zeros(self.cyc.len, dtype=np.float64)
        self.cur_max_ess_chg_kw = np.zeros(self.cyc.len, dtype=np.float64)
        self.cur_max_elec_kw = np.zeros(self.cyc.len, dtype=np.float64)
        self.mc_elec_in_lim_kw = np.zeros(self.cyc.len, dtype=np.float64)
        self.mc_transi_lim_kw = np.zeros(self.cyc.len, dtype=np.float64)
        self.cur_max_mc_kw_out = np.zeros(self.cyc.len, dtype=np.float64)
        self.ess_lim_mc_regen_perc_kw = np.zeros(
            self.cyc.len, dtype=np.float64)
        self.ess_lim_mc_regen_kw = np.zeros(self.cyc.len, dtype=np.float64)
        self.cur_max_mech_mc_kw_in = np.zeros(self.cyc.len, dtype=np.float64)
        self.cur_max_trans_kw_out = np.zeros(self.cyc.len, dtype=np.float64)

        # Drive Train
        self.cyc_trac_kw_req = np.zeros(self.cyc.len, dtype=np.float64)
        self.cur_max_trac_kw = np.zeros(self.cyc.len, dtype=np.float64)
        self.spare_trac_kw = np.zeros(self.cyc.len, dtype=np.float64)
        self.cyc_whl_rad_per_sec = np.zeros(
            self.cyc.len, dtype=np.float64)  # oddball
        self.cyc_tire_inertia_kw = np.zeros(self.cyc.len, dtype=np.float64)
        self.cyc_whl_kw_req = np.zeros(
            self.cyc.len, dtype=np.float64)  # oddball
        self.regen_contrl_lim_kw_perc = np.zeros(
            self.cyc.len, dtype=np.float64)
        self.cyc_regen_brake_kw = np.zeros(self.cyc.len, dtype=np.float64)
        self.cyc_fric_brake_kw = np.zeros(self.cyc.len, dtype=np.float64)
        self.cyc_trans_kw_out_req = np.zeros(self.cyc.len, dtype=np.float64)
        self.cyc_met = np.array([False] * self.cyc.len, dtype=np.bool_)
        self.trans_kw_out_ach = np.zeros(self.cyc.len, dtype=np.float64)
        self.trans_kw_in_ach = np.zeros(self.cyc.len, dtype=np.float64)
        self.cur_soc_target = np.zeros(self.cyc.len, dtype=np.float64)
        self.min_mc_kw_2help_fc = np.zeros(self.cyc.len, dtype=np.float64)
        self.mc_mech_kw_out_ach = np.zeros(self.cyc.len, dtype=np.float64)
        self.mc_elec_kw_in_ach = np.zeros(self.cyc.len, dtype=np.float64)
        self.aux_in_kw = np.zeros(self.cyc.len, dtype=np.float64)
        self.impose_coast = np.array([False] * self.cyc.len, dtype=np.bool_)
        self.roadway_chg_kw_out_ach = np.zeros(self.cyc.len, dtype=np.float64)
        self.min_ess_kw_2help_fc = np.zeros(self.cyc.len, dtype=np.float64)
        self.ess_kw_out_ach = np.zeros(self.cyc.len, dtype=np.float64)
        self.fc_kw_out_ach = np.zeros(self.cyc.len, dtype=np.float64)
        self.fc_kw_out_ach_pct = np.zeros(self.cyc.len, dtype=np.float64)
        self.fc_kw_in_ach = np.zeros(self.cyc.len, dtype=np.float64)
        self.fs_kw_out_ach = np.zeros(self.cyc.len, dtype=np.float64)
        self.fs_cumu_mj_out_ach = np.zeros(self.cyc.len, dtype=np.float64)
        self.fs_kwh_out_ach = np.zeros(self.cyc.len, dtype=np.float64)
        self.ess_cur_kwh = np.zeros(self.cyc.len, dtype=np.float64)
        self.soc = np.zeros(self.cyc.len, dtype=np.float64)

        # Vehicle Attributes, Control Variables
        self.regen_buff_soc = np.zeros(
            self.cyc.len, dtype=np.float64)  # oddball
        self.ess_regen_buff_dischg_kw = np.zeros(
            self.cyc.len, dtype=np.float64)  # oddball
        self.max_ess_regen_buff_chg_kw = np.zeros(
            self.cyc.len, dtype=np.float64)  # oddball
        self.ess_accel_buff_chg_kw = np.zeros(
            self.cyc.len, dtype=np.float64)  # oddball
        self.accel_buff_soc = np.zeros(
            self.cyc.len, dtype=np.float64)  # oddball
        self.max_ess_accell_buff_dischg_kw = np.zeros(
            self.cyc.len, dtype=np.float64)  # oddball
        self.ess_accel_regen_dischg_kw = np.zeros(
            self.cyc.len, dtype=np.float64)
        self.mc_elec_in_kw_for_max_fc_eff = np.zeros(
            self.cyc.len, dtype=np.float64)
        self.elec_kw_req_4ae = np.zeros(
            self.cyc.len, dtype=np.float64)  # oddball
        self.can_pwr_all_elec = np.array(  # oddball
            [False] * self.cyc.len, dtype=np.bool_)
        self.desired_ess_kw_out_for_ae = np.zeros(
            self.cyc.len, dtype=np.float64)
        self.ess_ae_kw_out = np.zeros(self.cyc.len, dtype=np.float64)
        self.er_ae_kw_out = np.zeros(self.cyc.len, dtype=np.float64)
        self.ess_desired_kw_4fc_eff = np.zeros(self.cyc.len, dtype=np.float64)
        self.ess_kw_if_fc_req = np.zeros(
            self.cyc.len, dtype=np.float64)  # oddball
        self.cur_max_mc_elec_kw_in = np.zeros(self.cyc.len, dtype=np.float64)
        self.fc_kw_gap_fr_eff = np.zeros(self.cyc.len, dtype=np.float64)
        self.er_kw_if_fc_req = np.zeros(
            self.cyc.len, dtype=np.float64)  # oddball
        self.mc_elec_kw_in_if_fc_req = np.zeros(
            self.cyc.len, dtype=np.float64)  # oddball
        self.mc_kw_if_fc_req = np.zeros(
            self.cyc.len, dtype=np.float64)  # oddball
        self.fc_forced_on = np.array([False] * self.cyc.len, dtype=np.bool_)
        self.fc_forced_state = np.zeros(self.cyc.len, dtype=np.int32)
        self.mc_mech_kw_4forced_fc = np.zeros(self.cyc.len, dtype=np.float64)
        self.fc_time_on = np.zeros(self.cyc.len, dtype=np.float64)
        self.prev_fc_time_on = np.zeros(self.cyc.len, dtype=np.float64)

        # Additional Variables
        self.mps_ach = np.zeros(self.cyc.len, dtype=np.float64)
        self.mph_ach = np.zeros(self.cyc.len, dtype=np.float64)
        self.dist_m = np.zeros(self.cyc.len, dtype=np.float64)  # oddbal
        self.dist_mi = np.zeros(self.cyc.len, dtype=np.float64)  # oddball
        self.high_acc_fc_on_tag = np.array(
            [False] * self.cyc.len, dtype=np.bool_)
        self.reached_buff = np.array([False] * self.cyc.len, dtype=np.bool_)
        self.max_trac_mps = np.zeros(self.cyc.len, dtype=np.float64)
        self.add_kwh = np.zeros(self.cyc.len, dtype=np.float64)
        self.dod_cycs = np.zeros(self.cyc.len, dtype=np.float64)
        self.ess_perc_dead = np.zeros(
            self.cyc.len, dtype=np.float64)  # oddball
        self.drag_kw = np.zeros(self.cyc.len, dtype=np.float64)
        self.ess_loss_kw = np.zeros(self.cyc.len, dtype=np.float64)
        self.accel_kw = np.zeros(self.cyc.len, dtype=np.float64)
        self.ascent_kw = np.zeros(self.cyc.len, dtype=np.float64)
        self.rr_kw = np.zeros(self.cyc.len, dtype=np.float64)
        self.cur_max_roadway_chg_kw = np.zeros(self.cyc.len, dtype=np.float64)
        self.trace_miss_iters = np.zeros(self.cyc.len, dtype=np.float64)
        self.newton_iters = np.zeros(self.cyc.len, dtype=np.float64)
        self.coast_delay_index = np.zeros(self.cyc.len, dtype=np.int32)

    @property
    def gap_to_lead_vehicle_m(self):
        "Provides the gap-with lead vehicle from start to finish"
        gaps_m = self.cyc0.dist_v2_m.cumsum() - self.cyc.dist_v2_m.cumsum()
        if self.sim_params.follow_allow:
            gaps_m += self.sim_params.idm_minimum_gap_m
        return gaps_m

    def sim_drive(self, init_soc: Optional[float] = None, aux_in_kw_override: Optional[np.ndarray] = None):
        """
        Initialize and run sim_drive_walk as appropriate for vehicle attribute vehPtType.
        Arguments
        ------------
        init_soc: initial SOC for electrified vehicles.  
        aux_in_kw: aux_in_kw override.  Array of same length as cyc.time_s.  
            Default of None causes veh.aux_kw to be used. 
        """

        self.hev_sim_count = 0

        if init_soc is None:
            if self.veh.veh_pt_type == CONV:  # Conventional
                # If no EV / Hybrid components, no SOC considerations.
                init_soc = (self.veh.max_soc + self.veh.min_soc) / 2.0

            elif self.veh.veh_pt_type == HEV:  # HEV
                #####################################
                ### Charge Balancing Vehicle SOC ###
                #####################################
                # Charge balancing SOC for HEV vehicle types. Iterating init_soc and comparing to final SOC.
                # Iterating until tolerance met or 30 attempts made.
                init_soc = (self.veh.max_soc + self.veh.min_soc) / 2.0
                ess_2fuel_kwh = 1.0
                while ess_2fuel_kwh > self.veh.ess_to_fuel_ok_error and self.hev_sim_count < self.sim_params.sim_count_max:
                    self.hev_sim_count += 1
                    self.sim_drive_walk(init_soc, aux_in_kw_override)
                    fuel_kj = np.sum(self.fs_kw_out_ach * self.cyc.dt_s)
                    roadway_chg_kj = np.sum(
                        self.roadway_chg_kw_out_ach * self.cyc.dt_s)
                    if (fuel_kj + roadway_chg_kj) > 0:
                        ess_2fuel_kwh = np.abs(
                            (self.soc[0] - self.soc[-1]) * self.veh.ess_max_kwh *
                            3_600 / (fuel_kj + roadway_chg_kj)
                        )
                    else:
                        ess_2fuel_kwh = 0.0
                    init_soc = min(1.0, max(0.0, self.soc[-1]))

            elif self.veh.veh_pt_type == PHEV or self.veh.veh_pt_type == BEV:  # PHEV and BEV
                # If EV, initializing initial SOC to maximum SOC.
                init_soc = self.veh.max_soc

        self.sim_drive_walk(init_soc, aux_in_kw_override)
    
    def init_for_step(self, init_soc: float, aux_in_kw_override: Optional[np.ndarray] = None):
        """
        This is a specialty method which should be called prior to using
        sim_drive_step in a loop.

        Arguments
        ------------
        init_soc: initial battery state-of-charge (SOC) for electrified vehicles
        aux_in_kw: aux_in_kw override.  Array of same length as cyc.time_s.  
                Default of None causes veh.aux_kw to be used. 
        """
        if init_soc > self.veh.max_soc or init_soc < self.veh.min_soc:
            print(f"WARNING! Provided init_soc is outside range of min_soc..max_soc: {self.veh.min_soc}..{self.veh.max_soc};"
                + " setting init_soc to max_soc")
            init_soc = self.veh.max_soc

        ############################
        ###   Loop Through Time  ###
        ############################

        ###  Assign First Values  ###
        # Drive Train
        self.init_arrays()  # reinitialize arrays for each new run

        if aux_in_kw_override is not None:
            if len(aux_in_kw_override) == len(self.aux_in_kw):
                self.aux_in_kw = aux_in_kw_override
            else:
                print("WARNING! Provided aux_in_kw_override "
                      + "is not the right length; needs "
                      + f"{len(self.aux_in_kw)} elements")

        self.cyc_met[0] = True
        self.cur_soc_target[0] = self.veh.max_soc
        self.ess_cur_kwh[0] = init_soc * self.veh.ess_max_kwh
        self.soc[0] = init_soc
        self.mps_ach[0] = self.cyc0.mps[0]
        self.mph_ach[0] = self.cyc0.mph[0]

        if self.sim_params.missed_trace_correction:
            # reset the cycle in case it has been manipulated
            self.cyc = cycle.copy_cycle(self.cyc0)

        self.i = 1  # time step counter

    def sim_drive_walk(self, init_soc: float, aux_in_kw_override: Optional[np.ndarray] = None):
        """
        Receives second-by-second cycle information, vehicle properties, 
        and an initial state of charge and runs sim_drive_step to perform a 
        backward facing powertrain simulation. Method 'sim_drive' runs this
        iteratively to achieve correct SOC initial and final conditions, as 
        needed.

        Arguments
        ------------
        init_soc: initial battery state-of-charge (SOC) for electrified vehicles
        aux_in_kw: aux_in_kw override.  Array of same length as cyc.time_s.  
                Default of None causes veh.aux_kw to be used. 
        """
        self.init_for_step(init_soc, aux_in_kw_override)

        while self.i < len(self.cyc.time_s):
            self.sim_drive_step()

        if (self.cyc.dt_s > 5).any() and self.sim_params.verbose:
            if self.sim_params.missed_trace_correction:
                print('Max time dilation factor =',
                      (round((self.cyc.dt_s / self.cyc0.dt_s).max(), 3)))
            print("Warning: large time steps affect accuracy significantly.")
            print(
                "To suppress this message, view the doc string for simdrive.SimDriveParams.")
            print('Max time step =', (round(self.cyc.dt_s.max(), 3)))

        self.set_post_scalars()
    
    def _next_speed_by_idm(self, i, a_m_per_s2, b_m_per_s2, dt_headway_s, s0_m, v_desired_m_per_s, delta=4.0):
        """
        Calculate the next speed by the Intelligent Driver Model
        - i: int, the index
        - a_m_per_s2: number, max acceleration (m/s2)
        - b_m_per_s2: number, max deceleration (m/s2)
        - dt_headway_s: number, the headway between us and the lead vehicle in seconds
        - s0_m: number, the initial gap between us and the lead vehicle in meters
        - v_desired_m_per_s: number, the desired speed in (m/s)
        - delta: number, a shape parameter; typical value is 4.0
        RETURN: number, the next speed (m/s)

        REFERENCE:
        Treiber, Martin and Kesting, Arne. 2013. "Chapter 11: Car-Following Models Based on Driving Strategies".
            Traffic Flow Dynamics: Data, Models and Simulation. Springer-Verlag. Springer, Berlin, Heidelberg.
            DOI: https://doi.org/10.1007/978-3-642-32460-4.
        """
        if (v_desired_m_per_s <= 0.0):
            return v_desired_m_per_s
        a_m_per_s2 = abs(a_m_per_s2)  # acceleration (m/s2)
        b_m_per_s2 = abs(b_m_per_s2)  # deceleration (m/s2)
        dt_headway_s = 0.0 if dt_headway_s < 0.0 else dt_headway_s
        # we assume vehicle's start out "minimum gap" apart
        s0_m = 0.0 if s0_m < 0.0 else s0_m
        # DERIVED VALUES
        sqrt_ab = (a_m_per_s2 * b_m_per_s2)**0.5
        v0_m__s = self.mps_ach[i-1]
        v0_lead_m_per_s = self.cyc0.mps[i-1]
        dv0_m_per_s = v0_m__s - v0_lead_m_per_s
        d0_lead_m = self.cyc0.dist_v2_m[:i].sum() + s0_m
        d0_m = self.cyc.dist_v2_m[:i].sum()
        s_m = max(d0_lead_m - d0_m, 0.01)
        # IDM EQUATIONS
        s_target_m = s0_m + \
            max(0.0, (v0_m__s * dt_headway_s) +
                ((v0_m__s * dv0_m_per_s)/(2.0 * sqrt_ab)))
        accel_target_m_per_s2 = a_m_per_s2 * \
            (1.0 - ((v0_m__s / v_desired_m_per_s) ** delta) - ((s_target_m / s_m)**2))
        return max(v0_m__s + (accel_target_m_per_s2 * self.cyc.dt_s[i]), 0.0)

    def _set_speed_for_target_gap_using_idm(self, i):
        """
        Set gap
        - i: non-negative integer, the step index
        RETURN: None
        EFFECTS:
        - sets the next speed (m/s)
        EQUATION:
        parameters:
            - v_desired: the desired speed (m/s)
            - delta: number, typical value is 4.0
            - a: max acceleration, (m/s2)
            - b: max deceleration, (m/s2)
        s = d_lead - d
        dv/dt = a * (1 - (v/v_desired)**delta - (s_desired(v,v-v_lead)/s)**2)
        s_desired(v, dv) = s0 + max(0, v*dt_headway + (v * dv)/(2.0 * sqrt(a*b)))
        """
        if self.sim_params.idm_v_desired_m_per_s > 0:
            v_desired_m_per_s = self.sim_params.idm_v_desired_m_per_s
        else:
            v_desired_m_per_s = self.cyc0.mps.max()
        self.cyc.mps[i] = self._next_speed_by_idm(
            i,
            a_m_per_s2=self.sim_params.idm_accel_m_per_s2,
            b_m_per_s2=self.sim_params.idm_decel_m_per_s2,
            dt_headway_s=self.sim_params.idm_dt_headway_s,
            s0_m=self.sim_params.idm_minimum_gap_m,
            v_desired_m_per_s=v_desired_m_per_s,
            delta=self.sim_params.idm_delta,
        )

    def _set_speed_for_target_gap(self, i):
        """
        - i: non-negative integer, the step index
        RETURN: None
        EFFECTS:
        - sets the next speed (m/s)
        """
        self._set_speed_for_target_gap_using_idm(i)

    def sim_drive_step(self):
        """
        Step through 1 time step.
        TODO: create self.set_speed_for_target_gap(self.i):
        TODO: consider implementing for battery SOC dependence
        """
        if self.sim_params.follow_allow:
            self._set_speed_for_target_gap(self.i)
        if self.sim_params.coast_allow:
            self._set_coast_speed(self.i)
        self.solve_step(self.i)
        if self.sim_params.missed_trace_correction and (self.cyc0.dist_m[:self.i].sum() > 0):
            self.set_time_dilation(self.i)
        # TODO: shouldn't this below always get set whether we're coasting or following or not?
        if self.sim_params.coast_allow or self.sim_params.follow_allow:
            self.cyc.mps[self.i] = self.mps_ach[self.i]
            self.cyc.grade[self.i] = self.cyc0.average_grade_over_range(
                self.cyc.dist_v2_m[:self.i].sum(), self.cyc.dist_v2_m[self.i])

        self.i += 1  # increment time step counter

    def solve_step(self, i):
        """Perform all the calculations to solve 1 time step."""
        self.set_misc_calcs(i)
        self.set_comp_lims(i)
        self.set_power_calcs(i)
        self.set_ach_speed(i)
        self.set_hybrid_cont_calcs(i)
        # can probably be *mostly* done with list comprehension in post processing
        self.set_fc_forced_state(i)
        self.set_hybrid_cont_decisions(i)
        self.set_fc_power(i)

    def set_misc_calcs(self, i):
        """Sets misc. calculations at time step 'i'
        Arguments:
        ----------
        i: index of time step"""
        # if cycle iteration is used, auxInKw must be re-zeroed to trigger the below if statement
        if (self.aux_in_kw[i:] == 0).all():
            # if all elements after i-1 are zero, trigger default behavior; otherwise, use override value
            if self.veh.no_elec_aux:
                self.aux_in_kw[i] = self.veh.aux_kw / self.veh.alt_eff
            else:
                self.aux_in_kw[i] = self.veh.aux_kw
        # Is SOC below min threshold?
        if self.soc[i-1] < (self.veh.min_soc + self.veh.perc_high_acc_buf):
            self.reached_buff[i] = False
        else:
            self.reached_buff[i] = True

        # Does the engine need to be on for low SOC or high acceleration
        if self.soc[i-1] < self.veh.min_soc or (self.high_acc_fc_on_tag[i-1] and not(self.reached_buff[i])):
            self.high_acc_fc_on_tag[i] = True
        else:
            self.high_acc_fc_on_tag[i] = False
        self.max_trac_mps[i] = self.mps_ach[i-1] + \
            (self.veh.max_trac_mps2 * self.cyc.dt_s[i])

    def set_comp_lims(self, i):
        """
        Sets component limits for time step 'i'
        Arguments
        ------------
        i: index of time step
        init_soc: initial SOC for electrified vehicles
        """

        # max fuel storage power output
        self.cur_max_fs_kw_out[i] = min(
            self.veh.fs_max_kw,
            self.fs_kw_out_ach[i-1] + (
                (self.veh.fs_max_kw / self.veh.fs_secs_to_peak_pwr) * (self.cyc.dt_s[i])))
        # maximum fuel storage power output rate of change
        self.fc_trans_lim_kw[i] = self.fc_kw_out_ach[i-1] + (
            self.veh.fc_max_kw / self.veh.fc_sec_to_peak_pwr * self.cyc.dt_s[i]
        )

        self.fc_max_kw_in[i] = min(
            self.cur_max_fs_kw_out[i], self.veh.fs_max_kw)
        self.fc_fs_lim_kw[i] = self.veh.fc_max_kw
        self.cur_max_fc_kw_out[i] = min(
            self.veh.fc_max_kw, self.fc_fs_lim_kw[i], self.fc_trans_lim_kw[i])

        if self.veh.ess_max_kwh == 0 or self.soc[i-1] < self.veh.min_soc:
            self.ess_cap_lim_dischg_kw[i] = 0.0

        else:
            self.ess_cap_lim_dischg_kw[i] = self.veh.ess_max_kwh * np.sqrt(self.veh.ess_round_trip_eff) * 3.6e3 * (
                self.soc[i-1] - self.veh.min_soc) / self.cyc.dt_s[i]
        self.cur_ess_max_kw_out[i] = min(
            self.veh.ess_max_kw, self.ess_cap_lim_dischg_kw[i])

        if self.veh.ess_max_kwh == 0 or self.veh.ess_max_kw == 0:
            self.ess_cap_lim_chg_kw[i] = 0

        else:
            self.ess_cap_lim_chg_kw[i] = max(
                (self.veh.max_soc - self.soc[i-1]) * self.veh.ess_max_kwh * 1 / np.sqrt(self.veh.ess_round_trip_eff) /
                (self.cyc.dt_s[i] * 1 / 3.6e3),
                0
            )

        self.cur_max_ess_chg_kw[i] = min(
            self.ess_cap_lim_chg_kw[i], self.veh.ess_max_kw)

        # Current maximum electrical power that can go toward propulsion, not including motor limitations
        if self.veh.fc_eff_type == H2FC:
            self.cur_max_elec_kw[i] = self.cur_max_fc_kw_out[i] + \
                self.cur_max_roadway_chg_kw[i] + \
                self.cur_ess_max_kw_out[i] - self.aux_in_kw[i]

        else:
            self.cur_max_elec_kw[i] = self.cur_max_roadway_chg_kw[i] + \
                self.cur_ess_max_kw_out[i] - self.aux_in_kw[i]

        # Current maximum electrical power that can go toward propulsion, including motor limitations
        self.cur_max_avail_elec_kw[i] = min(
            self.cur_max_elec_kw[i], self.veh.mc_max_elec_in_kw)

        if self.cur_max_elec_kw[i] > 0:
            # limit power going into e-machine controller to
            if self.cur_max_avail_elec_kw[i] == max(self.veh.mc_kw_in_array):
                self.mc_elec_in_lim_kw[i] = min(
                    self.veh.mc_kw_out_array[-1], self.veh.mc_max_kw)
            else:
                self.mc_elec_in_lim_kw[i] = min(
                    self.veh.mc_kw_out_array[
                        np.argmax(self.veh.mc_kw_in_array > min(
                            max(self.veh.mc_kw_in_array) - 0.01,
                            self.cur_max_avail_elec_kw[i]
                        )) - 1],
                    self.veh.mc_max_kw)
        else:
            self.mc_elec_in_lim_kw[i] = 0.0

        # Motor transient power limit
        self.mc_transi_lim_kw[i] = abs(
            self.mc_mech_kw_out_ach[i-1]) + self.veh.mc_max_kw / self.veh.mc_sec_to_peak_pwr * self.cyc.dt_s[i]

        self.cur_max_mc_kw_out[i] = max(
            min(
                self.mc_elec_in_lim_kw[i],
                self.mc_transi_lim_kw[i],
                np.float64(0 if self.veh.stop_start else 1) * self.veh.mc_max_kw),
            -self.veh.mc_max_kw
        )

        if self.cur_max_mc_kw_out[i] == 0:
            self.cur_max_mc_elec_kw_in[i] = 0
        else:
            if self.cur_max_mc_kw_out[i] == self.veh.mc_max_kw:
                self.cur_max_mc_elec_kw_in[i] = self.cur_max_mc_kw_out[i] / \
                    self.veh.mc_full_eff_array[-1]
            else:
                self.cur_max_mc_elec_kw_in[i] = (self.cur_max_mc_kw_out[i] / self.veh.mc_full_eff_array[
                    max(1, np.argmax(
                        self.veh.mc_kw_out_array > min(
                            self.veh.mc_max_kw - 0.01, self.cur_max_mc_kw_out[i])
                    ) - 1
                    )
                ]
                )

        if self.veh.mc_max_kw == 0:
            self.ess_lim_mc_regen_perc_kw[i] = 0.0

        else:
            self.ess_lim_mc_regen_perc_kw[i] = min(
                (self.cur_max_ess_chg_kw[i] + self.aux_in_kw[i]) / self.veh.mc_max_kw, 1)
        if self.cur_max_ess_chg_kw[i] == 0:
            self.ess_lim_mc_regen_kw[i] = 0.0

        else:
            if self.veh.mc_max_kw == self.cur_max_ess_chg_kw[i] - self.cur_max_roadway_chg_kw[i]:
                self.ess_lim_mc_regen_kw[i] = min(
                    self.veh.mc_max_kw, self.cur_max_ess_chg_kw[i] / self.veh.mc_full_eff_array[-1])
            else:
                self.ess_lim_mc_regen_kw[i] = min(
                    self.veh.mc_max_kw,
                    self.cur_max_ess_chg_kw[i] / self.veh.mc_full_eff_array[
                        max(1,
                            np.argmax(
                                self.veh.mc_kw_out_array > min(
                                    self.veh.mc_max_kw - 0.01,
                                    self.cur_max_ess_chg_kw[i] -
                                    self.cur_max_roadway_chg_kw[i]
                                )
                            ) - 1
                            )
                    ]
                )

        self.cur_max_mech_mc_kw_in[i] = min(
            self.ess_lim_mc_regen_kw[i], self.veh.mc_max_kw)
        self.cur_max_trac_kw[i] = (
            self.veh.wheel_coef_of_fric * self.veh.drive_axle_weight_frac *
            self.veh.veh_kg * self.props.a_grav_mps2
            / (1 + self.veh.veh_cg_m * self.veh.wheel_coef_of_fric / self.veh.wheel_base_m) / 1_000 * self.max_trac_mps[i]
        )

        if self.veh.fc_eff_type == H2FC:

            if self.veh.no_elec_sys or self.veh.no_elec_aux or self.high_acc_fc_on_tag[i]:
                self.cur_max_trans_kw_out[i] = min(
                    (self.cur_max_mc_kw_out[i] -
                     self.aux_in_kw[i]) * self.veh.trans_eff,
                    self.cur_max_trac_kw[i] / self.veh.trans_eff
                )

            else:
                self.cur_max_trans_kw_out[i] = min(
                    (self.cur_max_mc_kw_out[i] -
                     min(self.cur_max_elec_kw[i], 0)) * self.veh.trans_eff,
                    self.cur_max_trac_kw[i] / self.veh.trans_eff
                )

        else:

            if self.veh.no_elec_sys or self.veh.no_elec_aux or self.high_acc_fc_on_tag[i]:
                self.cur_max_trans_kw_out[i] = min(
                    (self.cur_max_mc_kw_out[i] + self.cur_max_fc_kw_out[i] -
                     self.aux_in_kw[i]) * self.veh.trans_eff,
                    self.cur_max_trac_kw[i] / self.veh.trans_eff
                )

            else:
                self.cur_max_trans_kw_out[i] = min(
                    (self.cur_max_mc_kw_out[i] + self.cur_max_fc_kw_out[i] -
                     min(self.cur_max_elec_kw[i], 0)) * self.veh.trans_eff,
                    self.cur_max_trac_kw[i] / self.veh.trans_eff
                )
        if self.impose_coast[i]:
            self.cur_max_trans_kw_out[i] = 0.0

    def set_power_calcs(self, i):
        """
        Calculate power requirements to meet cycle and determine if
        cycle can be met.  
        Arguments
        ------------
        i: index of time step
        """

        if self.newton_iters[i] > 0:
            mps_ach = self.mps_ach[i]
        else:
            mps_ach = self.cyc.mps[i]

        # TODO: use of self.cyc.mph[i] in regenContrLimKwPerc[i] calculation seems wrong. Shouldn't it be mpsAch or self.cyc0.mph[i]?

        # self.cyc.dist_v2_m.cumsum()[i-1]
        dist_traveled_m = self.cyc.dist_v2_m[:i].sum()
        grade = self.cyc0.average_grade_over_range(
<<<<<<< HEAD
            dist_traveled_m, 0.5 * (mpsAch - self.cyc.mps[i - 1]) * self.cyc.dt_s[i])
=======
            dist_traveled_m, mps_ach * self.cyc.dt_s[i])
>>>>>>> 6f735f4d
        self.drag_kw[i] = 0.5 * self.props.air_density_kg_per_m3 * self.veh.drag_coef * self.veh.frontal_area_m2 * (
            (self.mps_ach[i-1] + mps_ach) / 2.0) ** 3 / 1_000
        self.accel_kw[i] = self.veh.veh_kg / \
            (2.0 * self.cyc.dt_s[i]) * \
            (mps_ach ** 2 - self.mps_ach[i-1] ** 2) / 1_000
        self.ascent_kw[i] = self.props.a_grav_mps2 * np.sin(np.arctan(
            grade)) * self.veh.veh_kg * ((self.mps_ach[i-1] + mps_ach) / 2.0) / 1_000
        self.cyc_trac_kw_req[i] = self.drag_kw[i] + \
            self.accel_kw[i] + self.ascent_kw[i]
        self.spare_trac_kw[i] = self.cur_max_trac_kw[i] - \
            self.cyc_trac_kw_req[i]
        self.rr_kw[i] = self.veh.veh_kg * self.props.a_grav_mps2 * self.veh.wheel_rr_coef * np.cos(
            np.arctan(grade)) * (self.mps_ach[i-1] + mps_ach) / 2.0 / 1_000
        self.cyc_whl_rad_per_sec[i] = mps_ach / self.veh.wheel_radius_m
        self.cyc_tire_inertia_kw[i] = (
            0.5 * self.veh.wheel_inertia_kg_m2 * self.veh.num_wheels * self.cyc_whl_rad_per_sec[i] ** 2.0 / self.cyc.dt_s[i] -
            0.5 * self.veh.wheel_inertia_kg_m2 * self.veh.num_wheels *
            (self.mps_ach[i-1] /
             self.veh.wheel_radius_m) ** 2.0 / self.cyc.dt_s[i]
        ) / 1_000

        self.cyc_whl_kw_req[i] = self.cyc_trac_kw_req[i] + \
            self.rr_kw[i] + self.cyc_tire_inertia_kw[i]
        # TODO: check below, should we be using self.cyc.mph[i] OR should it be mpsAch converted to mph?
        self.regen_contrl_lim_kw_perc[i] = self.veh.max_regen / (1 + self.veh.regen_a * np.exp(-self.veh.regen_b * (
            (self.cyc.mph[i] + self.mps_ach[i-1] * params.MPH_PER_MPS) / 2.0 + 1.0)))
        self.cyc_regen_brake_kw[i] = max(min(
            self.cur_max_mech_mc_kw_in[i] * self.veh.trans_eff,
            self.regen_contrl_lim_kw_perc[i] * -self.cyc_whl_kw_req[i]),
            0
        )
        self.cyc_fric_brake_kw[i] = - \
            min(self.cyc_regen_brake_kw[i] + self.cyc_whl_kw_req[i], 0)
        self.cyc_trans_kw_out_req[i] = self.cyc_whl_kw_req[i] + \
            self.cyc_fric_brake_kw[i]

        if self.cyc_trans_kw_out_req[i] <= self.cur_max_trans_kw_out[i]:
            self.cyc_met[i] = True
            self.trans_kw_out_ach[i] = self.cyc_trans_kw_out_req[i]

        else:
            self.cyc_met[i] = False
            self.trans_kw_out_ach[i] = self.cur_max_trans_kw_out[i]

        if self.trans_kw_out_ach[i] > 0:
            self.trans_kw_in_ach[i] = self.trans_kw_out_ach[i] / \
                self.veh.trans_eff
        else:
            self.trans_kw_in_ach[i] = self.trans_kw_out_ach[i] * \
                self.veh.trans_eff

        if self.cyc_met[i]:

            if self.veh.fc_eff_type == H2FC:
                self.min_mc_kw_2help_fc[i] = max(
                    self.trans_kw_in_ach[i], -self.cur_max_mech_mc_kw_in[i])

            else:
                self.min_mc_kw_2help_fc[i] = max(
                    self.trans_kw_in_ach[i] - self.cur_max_fc_kw_out[i], -self.cur_max_mech_mc_kw_in[i])
        else:
            self.min_mc_kw_2help_fc[i] = max(
                self.cur_max_mc_kw_out[i], -self.cur_max_mech_mc_kw_in[i])

    def set_ach_speed(self, i):
        """
        Calculate actual speed achieved if vehicle hardware cannot achieve trace speed.
        Arguments
        ------------
        i: index of time step
        """
        # Cycle is met
        if self.cyc_met[i]:
            self.mps_ach[i] = self.cyc.mps[i]

        #Cycle is not met
        else:
            def newton_mps_estimate(totals):
                t3 = totals[0]
                t2 = totals[1]
                t1 = totals[2]
                t0 = totals[3]
                xs = []
                ys = []
                ms = []
                bs = []
                # initial guess
                xi = max(1.0, self.mps_ach[i-1])
                # stop criteria
                max_iter = self.sim_params.newton_max_iter
                xtol = self.sim_params.newton_xtol
                # solver gain
                g = self.sim_params.newton_gain
                yi = t3 * xi ** 3 + t2 * xi ** 2 + t1 * xi + t0
                mi = 3 * t3 * xi ** 2 + 2 * t2 * xi + t1
                bi = yi - xi * mi
                xs.append(xi)
                ys.append(yi)
                ms.append(mi)
                bs.append(bi)
                iterate = 1
                converged = False
                while iterate < max_iter and not(converged):
                    xi = xs[-1] * (1 - g) - g * bs[-1] / ms[-1]
                    yi = t3 * xi ** 3 + t2 * xi ** 2 + t1 * xi + t0
                    mi = 3 * t3 * xi ** 2 + 2 * t2 * xi + t1
                    bi = yi - xi * mi
                    xs.append(xi)
                    ys.append(yi)
                    ms.append(mi)
                    bs.append(bi)
                    converged = abs((xs[-1] - xs[-2]) / xs[-2]) < xtol
                    iterate += 1

                self.newton_iters[i] = iterate

                _ys = [abs(y) for y in ys]
                return max(xs[_ys.index(min(_ys))], 0.0)

<<<<<<< HEAD
            dist_traveled_m = self.cyc.dist_v2_m[:i].sum()
=======
            # TODO: Should this be dist_m or dist_v2_m?
            dist_traveled_m = self.cyc.dist_m[:i].sum()
>>>>>>> 6f735f4d
            grade_estimate = self.cyc0.average_grade_over_range(
                dist_traveled_m, 0.0)
            grade_tol = 1e-6
            grade_diff = grade_tol + 1.0
            max_grade_iter = 3
            grade_iter = 0
            while grade_diff > grade_tol and grade_iter < max_grade_iter:
                grade_iter += 1
                grade = grade_estimate

                drag3 = 1.0 / 16.0 * self.props.air_density_kg_per_m3 * \
                    self.veh.drag_coef * self.veh.frontal_area_m2
                accel2 = 0.5 * self.veh.veh_kg / self.cyc.dt_s[i]
                drag2 = 3.0 / 16.0 * self.props.air_density_kg_per_m3 * \
                    self.veh.drag_coef * \
                    self.veh.frontal_area_m2 * self.mps_ach[i-1]
                wheel2 = 0.5 * self.veh.wheel_inertia_kg_m2 * \
                    self.veh.num_wheels / \
                    (self.cyc.dt_s[i] * self.veh.wheel_radius_m ** 2)
                drag1 = 3.0 / 16.0 * self.props.air_density_kg_per_m3 * self.veh.drag_coef * \
                    self.veh.frontal_area_m2 * self.mps_ach[i-1] ** 2
                roll1 = 0.5 * self.veh.veh_kg * self.props.a_grav_mps2 * self.veh.wheel_rr_coef \
                    * np.cos(np.arctan(grade))
                ascent1 = 0.5 * self.props.a_grav_mps2 * \
                    np.sin(np.arctan(grade)) * self.veh.veh_kg
                accel0 = -0.5 * self.veh.veh_kg * \
                    self.mps_ach[i-1] ** 2 / self.cyc.dt_s[i]
                drag0 = 1.0 / 16.0 * self.props.air_density_kg_per_m3 * self.veh.drag_coef * \
                    self.veh.frontal_area_m2 * self.mps_ach[i-1] ** 3
                roll0 = 0.5 * self.veh.veh_kg * self.props.a_grav_mps2 * \
                    self.veh.wheel_rr_coef * np.cos(np.arctan(grade)) \
                    * self.mps_ach[i-1]
                ascent0 = 0.5 * self.props.a_grav_mps2 * np.sin(np.arctan(grade)) \
                    * self.veh.veh_kg * self.mps_ach[i-1]
                wheel0 = -0.5 * self.veh.wheel_inertia_kg_m2 * self.veh.num_wheels * \
                    self.mps_ach[i-1] ** 2 / \
                    (self.cyc.dt_s[i] * self.veh.wheel_radius_m ** 2)

                total3 = drag3 / 1_000
                total2 = (accel2 + drag2 + wheel2) / 1_000
                total1 = (drag1 + roll1 + ascent1) / 1_000
                total0 = (accel0 + drag0 + roll0 + ascent0 + wheel0) / \
                    1_000 - self.cur_max_trans_kw_out[i]

                total = np.array([total3, total2, total1, total0])
                self.mps_ach[i] = newton_mps_estimate(total)
                grade_estimate = self.cyc0.average_grade_over_range(
                    dist_traveled_m, 0.5 * (self.cyc.mps[i - 1] + self.mps_ach[i]) * self.cyc.dt_s[i])
                grade_diff = np.abs(grade - grade_estimate)
            self.set_power_calcs(i)

        self.mph_ach[i] = self.mps_ach[i] * params.MPH_PER_MPS
        self.dist_m[i] = self.mps_ach[i] * self.cyc.dt_s[i]
        self.dist_mi[i] = self.dist_m[i] * (1.0 / params.M_PER_MI)

    def set_hybrid_cont_calcs(self, i):
        """Hybrid control calculations.  
        Arguments
        ------------
        i: index of time step"""

        if self.veh.no_elec_sys:
            self.regen_buff_soc[i] = 0

        elif self.veh.charging_on:
            self.regen_buff_soc[i] = max(
                self.veh.max_soc - (self.veh.max_regen_kwh / self.veh.ess_max_kwh), (self.veh.max_soc + self.veh.min_soc) / 2)

        else:
            self.regen_buff_soc[i] = max(
                (self.veh.ess_max_kwh * self.veh.max_soc -
                    0.5 * self.veh.veh_kg * (self.cyc.mps[i] ** 2) * (1.0 / 1_000) * (1.0 / 3_600) *
                    self.veh.mc_peak_eff * self.veh.max_regen) / self.veh.ess_max_kwh,
                self.veh.min_soc
            )

            self.ess_regen_buff_dischg_kw[i] = min(self.cur_ess_max_kw_out[i], max(
                0, (self.soc[i-1] - self.regen_buff_soc[i]) * self.veh.ess_max_kwh * 3_600 / self.cyc.dt_s[i]))

            self.max_ess_regen_buff_chg_kw[i] = min(max(
                0,
                (self.regen_buff_soc[i] - self.soc[i-1]) * self.veh.ess_max_kwh * 3.6e3 / self.cyc.dt_s[i]),
                self.cur_max_ess_chg_kw[i]
            )

        if self.veh.no_elec_sys:
            self.accel_buff_soc[i] = 0

        else:
            self.accel_buff_soc[i] = min(
                max(
                    ((self.veh.max_accel_buffer_mph / params.MPH_PER_MPS) ** 2 - self.cyc.mps[i] ** 2) /
                    (self.veh.max_accel_buffer_mph / params.MPH_PER_MPS) ** 2 * min(
                        self.veh.max_accel_buffer_perc_of_useable_soc *
                        (self.veh.max_soc - self.veh.min_soc),
                        self.veh.max_regen_kwh / self.veh.ess_max_kwh
                    ) * self.veh.ess_max_kwh / self.veh.ess_max_kwh + self.veh.min_soc,
                    self.veh.min_soc
                ),
                self.veh.max_soc
            )

            self.ess_accel_buff_chg_kw[i] = max(
                0, (self.accel_buff_soc[i] - self.soc[i-1]) * self.veh.ess_max_kwh * 3.6e3 / self.cyc.dt_s[i])
            self.max_ess_accell_buff_dischg_kw[i] = min(
                max(
                    0,
                    (self.soc[i-1] - self.accel_buff_soc[i]) * self.veh.ess_max_kwh * 3_600 / self.cyc.dt_s[i]),
                self.cur_ess_max_kw_out[i]
            )

        if self.regen_buff_soc[i] < self.accel_buff_soc[i]:
            self.ess_accel_regen_dischg_kw[i] = max(
                min(
                    (self.soc[i-1] - (self.regen_buff_soc[i] + self.accel_buff_soc[i]
                                      ) / 2) * self.veh.ess_max_kwh * 3.6e3 / self.cyc.dt_s[i],
                    self.cur_ess_max_kw_out[i]
                ),
                -self.cur_max_ess_chg_kw[i]
            )

        elif self.soc[i-1] > self.regen_buff_soc[i]:
            self.ess_accel_regen_dischg_kw[i] = max(
                min(
                    self.ess_regen_buff_dischg_kw[i],
                    self.cur_ess_max_kw_out[i]),
                -self.cur_max_ess_chg_kw[i]
            )

        elif self.soc[i-1] < self.accel_buff_soc[i]:
            self.ess_accel_regen_dischg_kw[i] = max(
                min(-1.0 * self.ess_accel_buff_chg_kw[i], self.cur_ess_max_kw_out[i]), -self.cur_max_ess_chg_kw[i])

        else:
            self.ess_accel_regen_dischg_kw[i] = max(
                min(0, self.cur_ess_max_kw_out[i]), -self.cur_max_ess_chg_kw[i])

        self.fc_kw_gap_fr_eff[i] = abs(
            self.trans_kw_out_ach[i] - self.veh.max_fc_eff_kw)

        if self.veh.no_elec_sys:
            self.mc_elec_in_kw_for_max_fc_eff[i] = 0

        elif self.trans_kw_out_ach[i] < self.veh.max_fc_eff_kw:
            if self.fc_kw_gap_fr_eff[i] == self.veh.mc_max_kw:
                self.mc_elec_in_kw_for_max_fc_eff[i] = - \
                    self.fc_kw_gap_fr_eff[i] / self.veh.mc_full_eff_array[-1]
            else:
                self.mc_elec_in_kw_for_max_fc_eff[i] = (-self.fc_kw_gap_fr_eff[i] /
                                                        self.veh.mc_full_eff_array[max(1,
                                                                                       np.argmax(self.veh.mc_kw_out_array > min(self.veh.mc_max_kw - 0.01, self.fc_kw_gap_fr_eff[i])) - 1)]
                                                        )

        else:
            if self.fc_kw_gap_fr_eff[i] == self.veh.mc_max_kw:
                self.mc_elec_in_kw_for_max_fc_eff[i] = self.veh.mc_kw_in_array[len(
                    self.veh.mc_kw_in_array) - 1]
            else:
                self.mc_elec_in_kw_for_max_fc_eff[i] = self.veh.mc_kw_in_array[np.argmax(
                    self.veh.mc_kw_out_array > min(self.veh.mc_max_kw - 0.01, self.fc_kw_gap_fr_eff[i])) - 1]

        if self.veh.no_elec_sys:
            self.elec_kw_req_4ae[i] = 0

        elif self.trans_kw_in_ach[i] > 0:
            if self.trans_kw_in_ach[i] == self.veh.mc_max_kw:
                self.elec_kw_req_4ae[i] = self.trans_kw_in_ach[i] / \
                    self.veh.mc_full_eff_array[-1] + self.aux_in_kw[i]
            else:
                self.elec_kw_req_4ae[i] = (self.trans_kw_in_ach[i] /
                                           self.veh.mc_full_eff_array[max(1, np.argmax(
                                               self.veh.mc_kw_out_array > min(self.veh.mc_max_kw - 0.01, self.trans_kw_in_ach[i])) - 1)] + self.aux_in_kw[i]
                                           )

        else:
            self.elec_kw_req_4ae[i] = 0

        self.prev_fc_time_on[i] = self.fc_time_on[i-1]

        # some conditions in the following if statement have a buffer of 1e-6 to prevent false positives/negatives because these have been encountered in practice.
        if self.veh.fc_max_kw == 0:
            self.can_pwr_all_elec[i] = self.accel_buff_soc[i] < self.soc[i-1] and  \
                (self.trans_kw_in_ach[i] - 1e-6) <= self.cur_max_mc_kw_out[i] and \
                (self.elec_kw_req_4ae[i] < self.cur_max_elec_kw[i]
                 or self.veh.fc_max_kw == 0)

        else:
            self.can_pwr_all_elec[i] = self.accel_buff_soc[i] < self.soc[i-1] and \
                (self.trans_kw_in_ach[i] - 1e-6) <= self.cur_max_mc_kw_out[i] and \
                (self.elec_kw_req_4ae[i] < self.cur_max_elec_kw[i] or self.veh.fc_max_kw == 0) \
                and ((self.cyc.mph[i] - 1e-6) <= self.veh.mph_fc_on or self.veh.charging_on) and \
                self.elec_kw_req_4ae[i] <= self.veh.kw_demand_fc_on

        if self.can_pwr_all_elec[i]:

            if self.trans_kw_in_ach[i] < self.aux_in_kw[i]:
                self.desired_ess_kw_out_for_ae[i] = self.aux_in_kw[i] + \
                    self.trans_kw_in_ach[i]

            elif self.regen_buff_soc[i] < self.accel_buff_soc[i]:
                self.desired_ess_kw_out_for_ae[i] = self.ess_accel_regen_dischg_kw[i]

            elif self.soc[i-1] > self.regen_buff_soc[i]:
                self.desired_ess_kw_out_for_ae[i] = self.ess_regen_buff_dischg_kw[i]

            elif self.soc[i-1] < self.accel_buff_soc[i]:
                self.desired_ess_kw_out_for_ae[i] = - \
                    self.ess_accel_buff_chg_kw[i]

            else:
                self.desired_ess_kw_out_for_ae[i] = self.trans_kw_in_ach[i] + \
                    self.aux_in_kw[i] - self.cur_max_roadway_chg_kw[i]

        else:
            self.desired_ess_kw_out_for_ae[i] = 0

        if self.can_pwr_all_elec[i]:
            self.ess_ae_kw_out[i] = max(
                -self.cur_max_ess_chg_kw[i],
                -self.max_ess_regen_buff_chg_kw[i],
                min(0, self.cur_max_roadway_chg_kw[i] -
                    self.trans_kw_in_ach[i] + self.aux_in_kw[i]),
                min(self.cur_ess_max_kw_out[i],
                    self.desired_ess_kw_out_for_ae[i])
            )

        else:
            self.ess_ae_kw_out[i] = 0

        self.er_ae_kw_out[i] = min(
            max(0, self.trans_kw_in_ach[i] +
                self.aux_in_kw[i] - self.ess_ae_kw_out[i]),
            self.cur_max_roadway_chg_kw[i])

    def set_fc_forced_state(self, i):
        """
        Calculate control variables related to engine on/off state
        Arguments       
        ------------
        i: index of time step
        """
        # force fuel converter on if it was on in the previous time step, but only if fc
        # has not been on longer than minFcTimeOn
        if self.prev_fc_time_on[i] > 0 and self.prev_fc_time_on[i] < self.veh.min_fc_time_on - self.cyc.dt_s[i]:
            self.fc_forced_on[i] = True
        else:
            self.fc_forced_on[i] = False

        if not(self.fc_forced_on[i]) or not(self.can_pwr_all_elec[i]):
            self.fc_forced_state[i] = 1
            self.mc_mech_kw_4forced_fc[i] = 0

        elif self.trans_kw_in_ach[i] < 0:
            self.fc_forced_state[i] = 2
            self.mc_mech_kw_4forced_fc[i] = self.trans_kw_in_ach[i]

        elif self.veh.max_fc_eff_kw == self.trans_kw_in_ach[i]:
            self.fc_forced_state[i] = 3
            self.mc_mech_kw_4forced_fc[i] = 0

        elif self.veh.idle_fc_kw > self.trans_kw_in_ach[i] and self.accel_kw[i] >= 0:
            self.fc_forced_state[i] = 4
            self.mc_mech_kw_4forced_fc[i] = self.trans_kw_in_ach[i] - \
                self.veh.idle_fc_kw

        elif self.veh.max_fc_eff_kw > self.trans_kw_in_ach[i]:
            self.fc_forced_state[i] = 5
            self.mc_mech_kw_4forced_fc[i] = 0

        else:
            self.fc_forced_state[i] = 6
            self.mc_mech_kw_4forced_fc[i] = self.trans_kw_in_ach[i] - \
                self.veh.max_fc_eff_kw

    def set_hybrid_cont_decisions(self, i):
        """
        Hybrid control decisions.
        Arguments
        ------------
        i: index of time step
        """

        if (-self.mc_elec_in_kw_for_max_fc_eff[i] - self.cur_max_roadway_chg_kw[i]) > 0:
            self.ess_desired_kw_4fc_eff[i] = (-self.mc_elec_in_kw_for_max_fc_eff[i] -
                                              self.cur_max_roadway_chg_kw[i]) * self.veh.ess_dischg_to_fc_max_eff_perc

        else:
            self.ess_desired_kw_4fc_eff[i] = (-self.mc_elec_in_kw_for_max_fc_eff[i] -
                                              self.cur_max_roadway_chg_kw[i]) * self.veh.ess_chg_to_fc_max_eff_perc

        if self.accel_buff_soc[i] > self.regen_buff_soc[i]:
            self.ess_kw_if_fc_req[i] = min(
                self.cur_ess_max_kw_out[i],
                self.veh.mc_max_elec_in_kw +
                self.aux_in_kw[i], self.cur_max_mc_elec_kw_in[i] +
                self.aux_in_kw[i],
                max(-self.cur_max_ess_chg_kw[i], self.ess_accel_regen_dischg_kw[i]))

        elif self.ess_regen_buff_dischg_kw[i] > 0:
            self.ess_kw_if_fc_req[i] = min(
                self.cur_ess_max_kw_out[i],
                self.veh.mc_max_elec_in_kw +
                self.aux_in_kw[i], self.cur_max_mc_elec_kw_in[i] +
                self.aux_in_kw[i],
                max(-self.cur_max_ess_chg_kw[i],
                    min(self.ess_accel_regen_dischg_kw[i],
                        self.mc_elec_in_lim_kw[i] + self.aux_in_kw[i],
                        max(self.ess_regen_buff_dischg_kw[i],
                            self.ess_desired_kw_4fc_eff[i])
                        )
                    )
            )

        elif self.ess_accel_buff_chg_kw[i] > 0:
            self.ess_kw_if_fc_req[i] = min(
                self.cur_ess_max_kw_out[i],
                self.veh.mc_max_elec_in_kw +
                self.aux_in_kw[i], self.cur_max_mc_elec_kw_in[i] +
                self.aux_in_kw[i],
                max(-self.cur_max_ess_chg_kw[i],
                    max(-1 * self.max_ess_regen_buff_chg_kw[i],
                        min(-self.ess_accel_buff_chg_kw[i],
                            self.ess_desired_kw_4fc_eff[i])
                        )
                    )
            )

        elif self.ess_desired_kw_4fc_eff[i] > 0:
            self.ess_kw_if_fc_req[i] = min(
                self.cur_ess_max_kw_out[i],
                self.veh.mc_max_elec_in_kw + self.aux_in_kw[i],
                self.cur_max_mc_elec_kw_in[i] + self.aux_in_kw[i],
                max(-self.cur_max_ess_chg_kw[i],
                    min(self.ess_desired_kw_4fc_eff[i],
                        self.max_ess_accell_buff_dischg_kw[i])
                    )
            )

        else:
            self.ess_kw_if_fc_req[i] = min(
                self.cur_ess_max_kw_out[i],
                self.veh.mc_max_elec_in_kw + self.aux_in_kw[i],
                self.cur_max_mc_elec_kw_in[i] + self.aux_in_kw[i],
                max(-self.cur_max_ess_chg_kw[i],
                    max(self.ess_desired_kw_4fc_eff[i], -
                        self.max_ess_regen_buff_chg_kw[i])
                    )
            )

        self.er_kw_if_fc_req[i] = max(0,
                                      min(
                                          self.cur_max_roadway_chg_kw[i], self.cur_max_mech_mc_kw_in[i],
                                          self.ess_kw_if_fc_req[i] -
                                          self.mc_elec_in_lim_kw[i] +
                                          self.aux_in_kw[i]
                                      )
                                      )

        self.mc_elec_kw_in_if_fc_req[i] = self.ess_kw_if_fc_req[i] + \
            self.er_kw_if_fc_req[i] - self.aux_in_kw[i]

        if self.veh.no_elec_sys:
            self.mc_kw_if_fc_req[i] = 0

        elif self.mc_elec_kw_in_if_fc_req[i] == 0:
            self.mc_kw_if_fc_req[i] = 0

        elif self.mc_elec_kw_in_if_fc_req[i] > 0:

            if self.mc_elec_kw_in_if_fc_req[i] == max(self.veh.mc_kw_in_array):
                self.mc_kw_if_fc_req[i] = self.mc_elec_kw_in_if_fc_req[i] * \
                    self.veh.mc_full_eff_array[-1]
            else:
                self.mc_kw_if_fc_req[i] = self.mc_elec_kw_in_if_fc_req[i] * self.veh.mc_full_eff_array[
                    max(1, np.argmax(
                        self.veh.mc_kw_in_array > min(
                            max(self.veh.mc_kw_in_array) - 0.01, self.mc_elec_kw_in_if_fc_req[i])
                    ) - 1
                    )
                ]

        else:
            if self.mc_elec_kw_in_if_fc_req[i] * -1 == max(self.veh.mc_kw_in_array):
                self.mc_kw_if_fc_req[i] = self.mc_elec_kw_in_if_fc_req[i] / \
                    self.veh.mc_full_eff_array[-1]
            else:
                self.mc_kw_if_fc_req[i] = self.mc_elec_kw_in_if_fc_req[i] / (self.veh.mc_full_eff_array[
                    max(1, np.argmax(
                        self.veh.mc_kw_in_array > min(max(self.veh.mc_kw_in_array) - 0.01, self.mc_elec_kw_in_if_fc_req[i] * -1)) - 1
                        )
                ]
                )

        if self.veh.mc_max_kw == 0:
            self.mc_mech_kw_out_ach[i] = 0

        elif self.fc_forced_on[i] and self.can_pwr_all_elec[i] and (self.veh.veh_pt_type == HEV or
                                                                    self.veh.veh_pt_type == PHEV) and (self.veh.fc_eff_type != H2FC):
            self.mc_mech_kw_out_ach[i] = self.mc_mech_kw_4forced_fc[i]

        elif self.trans_kw_in_ach[i] <= 0:

            if self.veh.fc_eff_type != H2FC and self.veh.fc_max_kw > 0:
                if self.can_pwr_all_elec[i] == 1:
                    self.mc_mech_kw_out_ach[i] = - \
                        min(self.cur_max_mech_mc_kw_in[i], -
                            self.trans_kw_in_ach[i])
                else:
                    self.mc_mech_kw_out_ach[i] = min(
                        -min(self.cur_max_mech_mc_kw_in[i], -self.trans_kw_in_ach[i]),
                        max(-self.cur_max_fc_kw_out[i],
                            self.mc_kw_if_fc_req[i])
                    )
            else:
                self.mc_mech_kw_out_ach[i] = min(
                    -min(self.cur_max_mech_mc_kw_in[i], -self.trans_kw_in_ach[i]),
                    -self.trans_kw_in_ach[i]
                )

        elif self.can_pwr_all_elec[i] == 1:
            self.mc_mech_kw_out_ach[i] = self.trans_kw_in_ach[i]

        else:
            self.mc_mech_kw_out_ach[i] = max(
                self.min_mc_kw_2help_fc[i], self.mc_kw_if_fc_req[i])

        if self.mc_mech_kw_out_ach[i] == 0:
            self.mc_elec_kw_in_ach[i] = 0.0

        elif self.mc_mech_kw_out_ach[i] < 0:

            if self.mc_mech_kw_out_ach[i] * -1 == max(self.veh.mc_kw_in_array):
                self.mc_elec_kw_in_ach[i] = self.mc_mech_kw_out_ach[i] * \
                    self.veh.mc_full_eff_array[-1]
            else:
                self.mc_elec_kw_in_ach[i] = self.mc_mech_kw_out_ach[i] * self.veh.mc_full_eff_array[
                    max(1, np.argmax(self.veh.mc_kw_in_array > min(
                        max(self.veh.mc_kw_in_array) - 0.01,
                        self.mc_mech_kw_out_ach[i] * -1)) - 1
                        )
                ]

        else:
            if self.veh.mc_max_kw == self.mc_mech_kw_out_ach[i]:
                self.mc_elec_kw_in_ach[i] = self.mc_mech_kw_out_ach[i] / \
                    self.veh.mc_full_eff_array[-1]
            else:
                self.mc_elec_kw_in_ach[i] = self.mc_mech_kw_out_ach[i] / self.veh.mc_full_eff_array[
                    max(1, np.argmax(self.veh.mc_kw_out_array > min(
                        self.veh.mc_max_kw - 0.01,
                        self.mc_mech_kw_out_ach[i])) - 1
                        )
                ]

        if self.cur_max_roadway_chg_kw[i] == 0:
            self.roadway_chg_kw_out_ach[i] = 0

        elif self.veh.fc_eff_type == H2FC:
            self.roadway_chg_kw_out_ach[i] = max(
                0,
                self.mc_elec_kw_in_ach[i],
                self.max_ess_regen_buff_chg_kw[i],
                self.ess_regen_buff_dischg_kw[i],
                self.cur_max_roadway_chg_kw[i])

        elif self.can_pwr_all_elec[i] == 1:
            self.roadway_chg_kw_out_ach[i] = self.er_ae_kw_out[i]

        else:
            self.roadway_chg_kw_out_ach[i] = self.er_kw_if_fc_req[i]

        self.min_ess_kw_2help_fc[i] = self.mc_elec_kw_in_ach[i] + self.aux_in_kw[i] - \
            self.cur_max_fc_kw_out[i] - self.roadway_chg_kw_out_ach[i]

        if self.veh.ess_max_kw == 0 or self.veh.ess_max_kwh == 0:
            self.ess_kw_out_ach[i] = 0

        elif self.veh.fc_eff_type == H2FC:

            if self.trans_kw_out_ach[i] >= 0:
                self.ess_kw_out_ach[i] = min(max(
                    self.min_ess_kw_2help_fc[i],
                    self.ess_desired_kw_4fc_eff[i],
                    self.ess_accel_regen_dischg_kw[i]),
                    self.cur_ess_max_kw_out[i],
                    self.mc_elec_kw_in_ach[i] + self.aux_in_kw[i] -
                    self.roadway_chg_kw_out_ach[i]
                )

            else:
                self.ess_kw_out_ach[i] = self.mc_elec_kw_in_ach[i] + \
                    self.aux_in_kw[i] - self.roadway_chg_kw_out_ach[i]

        elif self.high_acc_fc_on_tag[i] or self.veh.no_elec_aux:
            self.ess_kw_out_ach[i] = self.mc_elec_kw_in_ach[i] - \
                self.roadway_chg_kw_out_ach[i]

        else:
            self.ess_kw_out_ach[i] = self.mc_elec_kw_in_ach[i] + \
                self.aux_in_kw[i] - self.roadway_chg_kw_out_ach[i]

        if self.veh.no_elec_sys:
            self.ess_cur_kwh[i] = 0

        elif self.ess_kw_out_ach[i] < 0:
            self.ess_cur_kwh[i] = self.ess_cur_kwh[i-1] - self.ess_kw_out_ach[i] * self.cyc.dt_s[i] /\
                3.6e3 * np.sqrt(self.veh.ess_round_trip_eff)

        else:
            self.ess_cur_kwh[i] = self.ess_cur_kwh[i-1] - self.ess_kw_out_ach[i] * self.cyc.dt_s[i] / \
                3.6e3 * (1 / np.sqrt(self.veh.ess_round_trip_eff))

        if self.veh.ess_max_kwh == 0:
            self.soc[i] = 0.0

        else:
            self.soc[i] = self.ess_cur_kwh[i] / self.veh.ess_max_kwh

        if self.can_pwr_all_elec[i] and not(self.fc_forced_on[i]) and self.fc_kw_out_ach[i] == 0.0:
            self.fc_time_on[i] = 0
        else:
            self.fc_time_on[i] = self.fc_time_on[i-1] + self.cyc.dt_s[i]

    def set_fc_power(self, i):
        """
        Sets fcKwOutAch and fcKwInAch.
        Arguments
        ------------
        i: index of time step
        """

        if self.veh.fc_max_kw == 0:
            self.fc_kw_out_ach[i] = 0

        elif self.veh.fc_eff_type == H2FC:
            self.fc_kw_out_ach[i] = min(
                self.cur_max_fc_kw_out[i],
                max(0,
                    self.mc_elec_kw_in_ach[i] + self.aux_in_kw[i] -
                    self.ess_kw_out_ach[i] - self.roadway_chg_kw_out_ach[i]
                    )
            )

        elif self.veh.no_elec_sys or self.veh.no_elec_aux or self.high_acc_fc_on_tag[i]:
            self.fc_kw_out_ach[i] = min(
                self.cur_max_fc_kw_out[i],
                max(
                    0,
                    self.trans_kw_in_ach[i] -
                    self.mc_mech_kw_out_ach[i] + self.aux_in_kw[i]
                )
            )

        else:
            self.fc_kw_out_ach[i] = min(self.cur_max_fc_kw_out[i], max(
                0, self.trans_kw_in_ach[i] - self.mc_mech_kw_out_ach[i]))

        if self.veh.fc_max_kw == 0:
            self.fc_kw_out_ach_pct[i] = 0
        else:
            self.fc_kw_out_ach_pct[i] = self.fc_kw_out_ach[i] / \
                self.veh.fc_max_kw

        if self.fc_kw_out_ach[i] == 0:
            self.fc_kw_in_ach[i] = 0
            self.fc_kw_out_ach_pct[i] = 0

        else:
            self.fc_kw_in_ach[i] = (
                self.fc_kw_out_ach[i] / (self.veh.fc_eff_array[np.argmax(
                    self.veh.fc_kw_out_array > min(self.fc_kw_out_ach[i], self.veh.fc_max_kw)) - 1])
                if self.veh.fc_eff_array[np.argmax(
                    self.veh.fc_kw_out_array > min(self.fc_kw_out_ach[i], self.veh.fc_max_kw)) - 1] != 0
                else 0)

        self.fs_kw_out_ach[i] = self.fc_kw_in_ach[i]

        self.fs_kwh_out_ach[i] = self.fs_kw_out_ach[i] * \
            self.cyc.dt_s[i] * (1 / 3.6e3)

    def set_time_dilation(self, i):
        trace_met = (
            ((abs(self.cyc0.dist_m[:i+1].sum() - self.dist_m[:i+1].sum()) / self.cyc0.dist_m[:i+1].sum()
              ) < self.sim_params.time_dilation_tol) or
            # if prescribed speed is zero, trace is met to avoid div-by-zero errors and other possible wackiness
            (self.cyc.mps[i] == 0)
        )

        if not(trace_met):
            self.trace_miss_iters[i] += 1

            # positive if behind trace
            d_short = [self.cyc0.dist_m[:i+1].sum() - self.dist_m[:i+1].sum()]
            t_dilation = [
                0.0,  # no time dilation initially
                min(max(
                    # initial guess, speed that needed to be achived per speed that was achieved
                    d_short[-1] / self.cyc0.dt_s[i] / self.mps_ach[i],
                    self.sim_params.min_time_dilation
                ),
                    self.sim_params.max_time_dilation
                )
            ]

            # add time dilation factor * step size to current and subsequent times
            self.cyc.time_s[i:] += self.cyc.dt_s[i] * t_dilation[-1]
            self.solve_step(i)
            trace_met = (
                # convergence criteria
                (abs(self.cyc0.dist_m[:i+1].sum() - self.dist_m[:i+1].sum()) /
                    self.cyc0.dist_m[:i+1].sum() < self.sim_params.time_dilation_tol) or
                # exceeding max time dilation
                (t_dilation[-1] >= self.sim_params.max_time_dilation) or
                # lower than min time dilation
                (t_dilation[-1] <= self.sim_params.min_time_dilation)
            )

        while not(trace_met):
            # iterate newton's method until time dilation has converged or other exit criteria trigger trace_met == True
            # distance shortfall [m]
            # correct time steps
            d_short.append(
                self.cyc0.dist_m[:i+1].sum() - self.dist_m[:i+1].sum())
            t_dilation.append(
                min(
                    max(
                        t_dilation[-1] - (t_dilation[-1] - t_dilation[-2]) /
                        (d_short[-1] - d_short[-2]) * d_short[-1],
                        self.sim_params.min_time_dilation,
                    ),
                    self.sim_params.max_time_dilation
                )
            )
            self.cyc.time_s[i:] += self.cyc.dt_s[i] * t_dilation[-1]

            self.solve_step(i)
            self.trace_miss_iters[i] += 1

            trace_met = (
                # convergence criteria
                (abs(self.cyc0.dist_m[:i+1].sum() - self.dist_m[:i+1].sum()) /
                    self.cyc0.dist_m[:i+1].sum() < self.sim_params.time_dilation_tol) or
                # max iterations
                (self.trace_miss_iters[i] >= self.sim_params.max_trace_miss_iters) or
                # exceeding max time dilation
                (t_dilation[-1] >= self.sim_params.max_time_dilation) or
                # lower than min time dilation
                (t_dilation[-1] <= self.sim_params.min_time_dilation)
            )

    def _calc_dvdd(self, v, grade):
        """
        Calculates the derivative dv/dd (change in speed by change in distance)
        - v: number, the speed at which to evaluate dv/dd (m/s)
        - grade: number, the road grade as a decimal fraction
        RETURN: number, the dv/dd for these conditions
        """
        if v <= 0.0:
            return 0.0
        atan_grade = float(np.arctan(grade))
        g = self.props.a_grav_mps2
        M = self.veh.veh_kg
        rho_CDFA = self.props.air_density_kg_per_m3 * \
            self.veh.drag_coef * self.veh.frontal_area_m2
        rrc = self.veh.wheel_rr_coef
        return -1.0 * (
            (g/v) * (np.sin(atan_grade) + rrc * np.cos(atan_grade))
            + (0.5 * rho_CDFA * (1.0/M) * v)
        )

    def _generate_coast_trajectory(self, i, modify_cycle=False):
        """
        RETURN: 
        """
        NOT_FOUND = -1.0
        v0 = self.mps_ach[i-1]
        v_brake = self.sim_params.coast_brake_start_speed_m_per_s
        a_brake = self.sim_params.coast_brake_accel_m_per_s2
        assert a_brake <= 0
        ds = self.cyc0.dist_v2_m.cumsum()
        gs = self.cyc0.grade
        d0 = self.cyc.dist_v2_m[:i].sum()
        ds_mask = ds >= d0
        if sum(ds_mask) == 0:
            return 0
        distances_m = ds[ds_mask] - d0
        grade_by_distance = gs[ds_mask]
        # distance traveled while stopping via friction-braking (i.e., distance to brake)
        dtb = -0.5 * v_brake * v_brake / a_brake
        max_items = len(self.cyc.time_s)
        if v0 <= v_brake:
            if modify_cycle:
                _, n = self.cyc.modify_with_braking_trajectory(a_brake, i)
                self.impose_coast[i:] = False
                for ni in range(n):
                    if (i + ni) < max_items:
                        self.impose_coast[i + ni] = True
            return -0.5 * v0 * v0 / a_brake
        d = 0.0
        d_max = distances_m[-1] - dtb
        unique_grades = np.unique(grade_by_distance)
        unique_grade = unique_grades[0] if len(unique_grades) == 1 else None
        MAX_ITER = 2000
        ITERS_PER_STEP = 2
        new_speeds_m_per_s = []
        v = v0
        iter = 0
        idx = i
        max_idx = len(self.mps_ach)
        dts0 = self.cyc0.calc_distance_to_next_stop_from(d0)
        while v > v_brake and v >= 0.0 and d <= d_max and iter < MAX_ITER and idx <= max_idx:
            dt_s = self.cyc0.dt_s[idx]
            gr = unique_grade if unique_grade is not None else self.cyc0.average_grade_over_range(
                d, 0)
            k = self._calc_dvdd(v, gr)
            v_next = v * (1.0 + 0.5 * k * dt_s) / (1.0 - 0.5 * k * dt_s)
            vavg = 0.5 * (v + v_next)
            dd = vavg * dt_s
            for _ in range(ITERS_PER_STEP):
                k = self._calc_dvdd(vavg, gr)
                v_next = v * (1.0 + 0.5 * k * dt_s) / (1.0 - 0.5 * k * dt_s)
                vavg = 0.5 * (v + v_next)
                dd = vavg * dt_s
                gr = unique_grade if unique_grade is not None else self.cyc0.average_grade_over_range(
                    d, dd)
            if k >= 0.0 and unique_grade is not None:
                # there is no solution for coastdown -- speed will never decrease
                return NOT_FOUND
            if v_next <= v_brake:
                break
            vavg = 0.5 * (v + v_next)
            dd = vavg * dt_s
            dtb = -0.5 * v_next * v_next / a_brake
            if d + dd + dtb > dts0:
                break
            d += dd
            new_speeds_m_per_s.append(v_next)
            v = v_next
            iter += 1
            idx += 1
        if iter < MAX_ITER and idx <= max_idx:
            dtb = -0.5 * v * v / a_brake
            dtb_target = max(dts0 - d, dtb)
            dtsc = d + dtb_target
            if modify_cycle:
                for di, new_speed in enumerate(new_speeds_m_per_s):
                    idx = min(i + di, len(self.mps_ach) - 1)
                    self.cyc.mps[idx] = new_speed
                _, n = self.cyc.modify_with_braking_trajectory(a_brake, i+len(new_speeds_m_per_s), dts_m=dtb_target)
                self.impose_coast[i:] = False
                for di in range(len(new_speeds_m_per_s) + n):
                    idx = min(i + di, len(self.mps_ach) - 1)
                    self.impose_coast[idx] = True
            if False:
                print(f"_generate_coast_trajectory(i={i}, modify_cycle={modify_cycle})")
                print(f"... dtb       : {dtb} m")
                print(f"... dtb_target: {dtb_target} m")
                print(f"... d         : {d} m")
                print(f"... dtsc      : {dtsc} m")
            return dtsc
        return NOT_FOUND

    def _calc_distance_to_stop_coast_v2(self, i):
        """
        Calculate the distance to stop via coasting in meters.
        - i: non-negative-integer, the current index
        RETURN: non-negative-number or -1.0
        - if -1.0, it means there is no solution to a coast-down distance.
            This can happen due to being too close to the given
            stop or perhaps due to coasting downhill
        - if a non-negative-number, the distance in meters that the vehicle
            would freely coast if unobstructed. Accounts for grade between
            the current point and end-point
        """
        NOT_FOUND = -1.0
        v0 = self.cyc.mps[i-1]
        v_brake = self.sim_params.coast_brake_start_speed_m_per_s
        a_brake = self.sim_params.coast_brake_accel_m_per_s2
        ds = self.cyc0.dist_v2_m.cumsum()
        gs = self.cyc0.grade
        d0 = self.cyc.dist_v2_m[:i].sum()
        ds_mask = ds >= d0
        grade_by_distance = gs[ds_mask]
        veh_mass_kg = self.veh.veh_kg
        air_density_kg__m3 = self.props.air_density_kg_per_m3
        CDFA_m2 = self.veh.drag_coef * self.veh.frontal_area_m2
        rrc = self.veh.wheel_rr_coef
        gravity_m__s2 = self.props.a_grav_mps2
        # distance traveled while stopping via friction-braking (i.e., distance to brake)
        dtb = -0.5 * v_brake * v_brake / a_brake
        if v0 <= v_brake:
            return -0.5 * v0 * v0 / a_brake
        d = 0.0
        unique_grades = np.unique(grade_by_distance)
        unique_grade = unique_grades[0] if len(unique_grades) == 1 else None
        if unique_grade is not None:
            # if there is only one grade, there may be a closed-form solution
            theta = np.arctan(unique_grade)
            c1 = gravity_m__s2 * (np.sin(theta) + rrc * np.cos(theta))
            c2 = (air_density_kg__m3 * CDFA_m2) / (2.0 * veh_mass_kg)
            v02 = v0 * v0
            vb2 = v_brake * v_brake
            d = NOT_FOUND
            a1 = c1 + c2 * v02
            b1 = c1 + c2 * vb2
            if c2 == 0.0:
                if c1 > 0.0:
                    d = (1.0 / (2.0 * c1)) * (v02 - vb2)
            elif a1 > 0.0 and b1 > 0.0:
                d = (1.0 / (2.0 * c2)) * (np.log(a1) - np.log(b1))
            if d != NOT_FOUND:
                return d + dtb
        return self._generate_coast_trajectory(i, False)

    def _should_impose_coast(self, i):
        """
        - i: non-negative integer, the current position in cyc
        - verbose: Bool, if True, prints out debug information
        RETURN: Bool if vehicle should initiate coasting
        Coast logic is that the vehicle should coast if it is within coasting distance of a stop:
        - if distance to coast from start of step is <= distance to next stop
        - AND distance to coast from end of step (using prescribed speed) is > distance to next stop
        - ALSO, vehicle must have been at or above the coast brake start speed at beginning of step
        - AND, must be at least 4 x distances-to-break away
        """
        if self.sim_params.coast_start_speed_m_per_s > 0.0:
            return self.cyc.mps[i] >= self.sim_params.coast_start_speed_m_per_s
        if self.mps_ach[i-1] < self.sim_params.coast_brake_start_speed_m_per_s:
            return False
        # distance to stop by coasting from start of step (i-1)
        dtsc0 = self._calc_distance_to_stop_coast_v2(i)
        if dtsc0 < 0.0:
            return False
        # distance to next stop (m)
        d0 = self.cyc.dist_v2_m[:i].sum()
        dts0 = self.cyc0.calc_distance_to_next_stop_from(d0)
        v0 = self.mps_ach[i-1]
        brake_accel_m_per_s2 = self.sim_params.coast_brake_accel_m_per_s2
        dtb = -0.5 * v0 * v0 / brake_accel_m_per_s2
        if False and dtsc0 >= dts0:
            print(f"Should impose coast? True")
            print(f"... dtsc0: {dtsc0} m")
            print(f"... dts0 : {dts0} m")
        return dtsc0 >= dts0 and dts0 >= 4*dtb

    def _calc_next_rendezvous_trajectory(self, i, min_accel_m__s2, max_accel_m__s2):
        """
        Calculate next rendezvous trajectory for eco-coasting.
        - i: non-negative integer, the index into cyc for the end of first step
            (i.e., the step that may be modified; should be i)
        - min_accel_m__s2: number, the minimum acceleration permitted (m/s2)
        - max_accel_m__s2: number, the maximum acceleration permitted (m/s2)
        RETURN: (Tuple
            found_rendezvous: Bool, if True the remainder of the data is valid; if False, no rendezvous found
            n: positive integer, the number of steps ahead to rendezvous at
            jerk_m__s3: number, the Jerk or first-derivative of acceleration (m/s3)
            accel_m__s2: number, the initial acceleration of the trajectory (m/s2)
        )
        If no rendezvous exists within the scope, the returned tuple has False for the first item.
        Otherwise, returns the next closest rendezvous in time/space
        """
        # v0 is where n=0, i.e., idx-1
        v0 = self.cyc.mps[i-1]
        brake_start_speed_m_per_s = self.sim_params.coast_brake_start_speed_m_per_s
        brake_accel_m_per_s2 = self.sim_params.coast_brake_accel_m_per_s2
        time_horizon_s = max(self.sim_params.coast_time_horizon_for_adjustment_s, 1.0)
        # distance_horizon_m = 1000.0
        not_found_n = 0
        not_found_jerk_m_per_s3 = 0.0
        not_found_accel_m_per_s2 = 0.0
        not_found = (False, not_found_n, not_found_jerk_m_per_s3,
                     not_found_accel_m_per_s2)
        if v0 < (brake_start_speed_m_per_s + 1e-6):
            print("WARNING! Exiting as we don't process braking")
            print(f"... i = {i}")
            print(f"... v0 = {v0}")
            print(f"... self.mps_ach[i-1] = {self.mps_ach[i-1]}")
            print(f"... brake_start_speed_m_per_s = {brake_start_speed_m_per_s}")
            # don't process braking
            return not_found
        if min_accel_m__s2 > max_accel_m__s2:
            min_accel_m__s2, max_accel_m__s2 = max_accel_m__s2, min_accel_m__s2
        num_samples = len(self.cyc.mps)
        d0 = self.cyc.dist_v2_m[:i].sum()
        # a_proposed = (v1 - v0) / dt
        # distance to stop from start of time-step
        dts0 = self.cyc0.calc_distance_to_next_stop_from(d0)
        if dts0 < 0.0:
            # no stop to coast towards or we're there...
            print("WARNING! Exiting as there is no stop to coast towards")
            print(f"... i = {i}")
            print(f"... v0 = {v0}")
            print(f"... self.mps_ach[i-1] = {self.mps_ach[i-1]}")
            print(f"... brake_start_speed_m_per_s = {brake_start_speed_m_per_s}")
            print(f"... d0 = {d0}")
            print(f"... dts0 = {dts0}")
            return not_found
        v1 = self.cyc.mps[i]
        dt = self.cyc.dt_s[i]
        # distance to brake from the brake start speed (m/s)
        dtb = -0.5 * brake_start_speed_m_per_s * brake_start_speed_m_per_s / brake_accel_m_per_s2
        # distance to brake initiation from start of time-step (m)
        dtbi0 = dts0 - dtb
        if dtbi0 < 0.0:
            return not_found
        # Now, check rendezvous trajectories
        step_idx = i
        dt_plan = 0.0
        r_best_found = False
        r_best_n = 0
        r_best_jerk_m__s3 = 0.0
        r_best_accel_m__s2 = 0.0
        r_best_accel_spread_m__s2 = 0.0
        while dt_plan <= time_horizon_s and step_idx < num_samples:
            dt_plan += self.cyc0.dt_s[step_idx]
            step_ahead = step_idx - (i - 1)
            if step_ahead == 1:
                # for brake init rendezvous
                accel = (brake_start_speed_m_per_s - v0) / dt
                v1 = max(0.0, v0 + accel * dt)
                dd_proposed = ((v0 + v1) / 2.0) * dt
                if np.abs(v1 - brake_start_speed_m_per_s) < 1e-6 and np.abs(dtbi0 - dd_proposed) < 1e-6:
                    r_best_found = True
                    r_best_n = 1
                    r_best_accel_m__s2 = accel
                    r_best_jerk_m__s3 = 0.0
                    r_best_accel_spread_m__s2 = 0.0
                    break
            else:
                # rendezvous trajectory for brake-start -- assumes fixed time-steps
                r_bi_jerk_m__s3, r_bi_accel_m__s2 = cycle.calc_constant_jerk_trajectory(
                    step_ahead, 0.0, v0, dtbi0, brake_start_speed_m_per_s, dt)
                if r_bi_accel_m__s2 < max_accel_m__s2 and r_bi_accel_m__s2 > min_accel_m__s2 and r_bi_jerk_m__s3 >= 0.0:
                    as_bi = np.array([
                        cycle.accel_for_constant_jerk(
                            n, r_bi_accel_m__s2, r_bi_jerk_m__s3, dt)
                        for n in range(step_ahead)
                    ])
                    accel_spread = np.abs(as_bi.max() - as_bi.min())
                    flag = (
                        (as_bi.max() < (max_accel_m__s2 + 1e-6)
                            and as_bi.min() > (min_accel_m__s2 - 1e-6))
                        and
                        (not r_best_found or (
                            accel_spread < r_best_accel_spread_m__s2))
                    )
                    if flag:
                        r_best_found = True
                        r_best_n = step_ahead
                        r_best_accel_m__s2 = r_bi_accel_m__s2
                        r_best_jerk_m__s3 = r_bi_jerk_m__s3
                        r_best_accel_spread_m__s2 = accel_spread
            step_idx += 1
        if r_best_found:
            return (r_best_found, r_best_n, r_best_jerk_m__s3, r_best_accel_m__s2)
        return not_found

    def _max_next_speed_for_noncollision(self, i, desired_speed_m_per_s):
        """
        """
        TOL_dist_m = 0.2 # distance tolerance for being "joined" to the shadow/lead-vehicle trace
        d0 = self.cyc.dist_v2_m[:i].sum()
        d0_lv = self.cyc0.dist_v2_m[:i].sum()
        dtlv0 = d0_lv - d0 # distance to lead vehicle at start of step
        # if the absolute value of the distance to lead vehicle is within TOL_dist_m, we assume we're joined to lead vehicle trace 
        # otherwise, if we're more than 2 seconds behind at the last speed, we also don't
        if abs(dtlv0) < TOL_dist_m:
            return self.cyc0.mps[i]
        max_accel_m_per_s2 = np.max(np.diff(self.cyc0.mps) / np.diff(self.cyc0.time_s))
        # max_decel_m_per_s2 = -1.0 * np.min(np.diff(self.cyc0.mps) / np.diff(self.cyc0.time_s))
        max_next_speed_m__s = self._next_speed_by_idm(
            i,
            a_m_per_s2=max(max_accel_m_per_s2, self.sim_params.idm_accel_m_per_s2),
            b_m_per_s2=self.sim_params.coast_brake_accel_m_per_s2,
            dt_headway_s=0.0,
            s0_m=0.0,
            v_desired_m_per_s=desired_speed_m_per_s,
            delta=self.sim_params.idm_delta,
        )
        v0 = self.mps_ach[i-1]
        vavg = (v0 + max_next_speed_m__s) / 2.0
        dd = vavg * self.cyc.dt_s[i]
        d1 = d0 + dd
        d1_lv = self.cyc0.dist_v2_m[:i+1].sum()
        if (d1 > d1_lv):
            max_avg_speed_m__s = (d1_lv - d0) / self.cyc.dt_s[i]
            max_next_speed_m__s = min(2.0 * max_avg_speed_m__s - v0, max_next_speed_m__s)
        return max(0.0, min(desired_speed_m_per_s, max_next_speed_m__s))
        #if (i + 1) < len(self.cyc0.time_s) and (ds_lv[i+1] - d0) > 0:
        #    (_, a0) = cycle.calc_constant_jerk_trajectory(
        #        n=2,
        #        D0=0.0,
        #        v0=v0,
        #        Dr=ds_lv[i+1] - d0,
        #        vr=self.cyc0.mps[i+1],
        #        dt=0.5 * (self.cyc0.time_s[i+1] - self.cyc0.time_s[i-1])
        #    )
        #    two_step_max_next_speed_m_per_s = max(0.0, v0 + a0 * self.cyc0.dt_s[i])
        #else:
        #    two_step_max_next_speed_m_per_s = self.sim_params.coast_max_speed_m_per_s
        #max_avg_speed_m__s = (ds_lv[i] - d0) / self.cyc0.dt_s[i]
        #one_step_max_next_speed_m_per_s = max(0.0, 2.0 * max_avg_speed_m__s - v0)
        #max_next_speed_m_per_s = min(one_step_max_next_speed_m_per_s, two_step_max_next_speed_m_per_s)
        #if max_next_speed_m_per_s < 0.0:
        #    max_next_speed_m_per_s = 0.0
        #return max_next_speed_m_per_s

    def _set_coast_delay(self, i):
        """
        Coast Delay allows us to represent coasting to a stop when the lead
        vehicle has already moved on from that stop.  In this case, the coasting
        vehicle need not dwell at this or any stop while it is lagging behind
        the lead vehicle in distance. Instead, the vehicle comes to a stop and
        resumes mimicing the lead-vehicle trace at the first time-step the
        lead-vehicle moves past the stop-distance. This index is the "coast delay index".
        
        Arguments
        ---------
        - i: integer, the step index

        Resets the coast_delay_index to 0 and calculates and sets the next
        appropriate coast_delay_index if appropriate
        """
        SPEED_TOL = 0.01 # m/s
        DIST_TOL = 0.1 # meters
        self.coast_delay_index[i:] = 0 # clear all future coast-delays
        coast_delay = None
        if not self.sim_params.follow_allow and self.cyc.mps[i] < SPEED_TOL:
            d0 = self.cyc.dist_v2_m[:i].sum()
            d0_lv = self.cyc0.dist_v2_m[:i].sum()
            dtlv0 = d0_lv - d0
            if np.abs(dtlv0) > DIST_TOL:
                d_lv = 0.0
                min_dtlv = None
                for idx, (dd, v) in enumerate(zip(self.cyc0.dist_v2_m, self.cyc0.mps)):
                    d_lv += dd
                    dtlv = np.abs(d_lv - d0)
                    if v < SPEED_TOL and (min_dtlv is None or dtlv <= min_dtlv):
                        if min_dtlv is None or dtlv < min_dtlv or (d0 < d0_lv and min_dtlv == dtlv):
                            coast_delay = i - idx
                        min_dtlv = dtlv
                    if min_dtlv is not None and dtlv > min_dtlv:
                        break
        if coast_delay is not None:
            if coast_delay < 0:
                for idx in range(i, len(self.cyc0.mps)):
                    self.coast_delay_index[idx] = coast_delay
                    coast_delay += 1
                    if coast_delay == 0:
                        break
            else:
                self.coast_delay_index[i:] = coast_delay

    def _prevent_collisions(self, i: int, passing_tol_m: Optional[float] = None) -> bool:
        """
        Prevent collision between the vehicle in cyc and the one in cyc0.
        If a collision will take place, reworks the cyc such that a rendezvous occurs instead.
        Arguments
        - i: int, index for consideration
        - passing_tol_m: None | float, tolerance for how far we have to go past the lead vehicle to be considered "passing"
        RETURN: Bool, True if cyc was modified
        """
        passing_tol_m = 1.0 if passing_tol_m is None else passing_tol_m
        best = None
        collision = cycle.detect_passing(
            self.cyc, self.cyc0, i, passing_tol_m,
            vmin = None,
            dtmax = None
        )
        if not collision["has_collision"]:
            return False
        a_brake_m_per_s2 = self.sim_params.coast_brake_accel_m_per_s2
        assert a_brake_m_per_s2 < 0.0, f"brake acceleration must be negative; got {a_brake_m_per_s2} m/s2"
        for full_brake_steps in range(4):
            for di in range(len(self.mps_ach) - i):
                idx = i + di
                if not self.impose_coast[idx]:
                    if idx == i:
                        break
                    else:
                        continue
                n = collision["idx"] - idx + 1 - full_brake_steps
                if n < 2:
                    break
                dt = collision['time_step_duration_s']
                v_start_m_per_s = self.cyc.mps[idx - 1]
                dt_full_brake = self.cyc.time_s[idx - 1 + full_brake_steps] - self.cyc.time_s[idx - 1]
                dv_full_brake = max(dt_full_brake * a_brake_m_per_s2, 0.0)
                v_start_jerk_m_per_s = v_start_m_per_s + dv_full_brake
                dd_full_brake = 0.5 * (v_start_m_per_s + v_start_jerk_m_per_s) * dt_full_brake
                d_start_m = self.cyc.dist_v2_m[:idx].sum() + dd_full_brake
                jerk_m_per_s3, accel0_m_per_s2 = cycle.calc_constant_jerk_trajectory(
                    n,
                    d_start_m,
                    v_start_jerk_m_per_s,
                    collision["distance_m"],
                    collision["speed_m_per_s"],
                    dt
                )
                if False:
                    dd_jerk = cycle.dist_for_constant_jerk(n, 0.0, v_start_jerk_m_per_s, accel0_m_per_s2, jerk_m_per_s3, dt)
                    dd_collision = collision['distance_m'] - d_start_m
                    if np.abs(dd_jerk - dd_collision) > 0.1:
                        print(f"dd_jerk: {dd_jerk} dd_collision: {dd_collision} m")
                        import pdb
                        pdb.set_trace()
                    v_jerk = cycle.speed_for_constant_jerk(n, v_start_jerk_m_per_s, accel0_m_per_s2, jerk_m_per_s3, dt)
                    v_collision = collision["speed_m_per_s"]
                    if np.abs(v_jerk - v_collision) > 0.1:
                        print(f"v_jerk: {v_jerk}; v_collision: {v_collision} m/s")
                        import pdb
                        pdb.set_trace()
                accels_m_per_s2 = np.array(
                    [cycle.accel_for_constant_jerk(ni, accel0_m_per_s2, jerk_m_per_s3, dt) for ni in range(n)]
                )
                trace_accels_m_per_s2 = np.array([
                    (self.cyc.mps[ni + idx + full_brake_steps] - self.cyc.mps[ni + idx - 1 + full_brake_steps])
                    / self.cyc.dt_s[ni + idx - 1 + full_brake_steps]
                    for ni in range(n)
                ])
                all_sub_coast = (trace_accels_m_per_s2 >= accels_m_per_s2).all()
                min_accel_m_per_s2 = accels_m_per_s2.min()
                max_accel_m_per_s2 = accels_m_per_s2.max()
                accept = all_sub_coast
                if False:
                    print(f"... accept criterion for di = {di}, i = {i}")
                    print(f"... ... accept? = {accept}")
                    print(f"... ... full_brake_steps = {full_brake_steps}")
                    print(f"... ... v_start = {v_start_m_per_s} m/s")
                    print(f"... ... v_start_jerk = {v_start_jerk_m_per_s} m/s")
                    print(f"... ... d_collision = {collision['distance_m']} m")
                    print(f"... ... v_collision = {collision['speed_m_per_s']} m")
                    print(f"... ... d_start[{idx - 1}] = {d_start_m} m")
                    print(f"... ... speed_m_per_s[{idx-1}] = {self.cyc.mps[idx-1]} m/s")
                    print(f"... ... accel0_m_per_s2 = {accel0_m_per_s2} m/s2")
                    print(f"... ... jerk_m_per_s3 = {jerk_m_per_s3} m/s2")
                    print(f"... ... min-accel = {min_accel_m_per_s2} m/s2")
                    print(f"... ... max-accel = {max_accel_m_per_s2} m/s2")
                    print(f"... ... trace_accels_m_per_s2 = {repr(trace_accels_m_per_s2)} m/s2")
                    print(f"... ... all_sub_coast = {all_sub_coast}")
                    print(f"... ... accels = {repr(accels_m_per_s2)}")
                    print(f"... ... best = {repr(best)}")
                accel_spread = np.abs(max_accel_m_per_s2 - min_accel_m_per_s2)
                if accept and (best is None or accel_spread < best['accel_spread']):
                    best = {
                        'idx': idx,
                        'n': n,
                        'full_brake_steps': full_brake_steps,
                        'jerk_m_per_s3': jerk_m_per_s3,
                        'accel0_m_per_s2': accel0_m_per_s2,
                        'accel_spread': accel_spread,
                        'min_accel_m_per_s2': min_accel_m_per_s2,
                        'max_accel_m_per_s2': max_accel_m_per_s2,
                    }
            if best is not None:
                break
        if best is None:
            if i > 1000:
                import pdb
                pdb.set_trace()
            new_passing_tol_m = 10.0 if passing_tol_m < 10.0 else passing_tol_m + 5.0
            if new_passing_tol_m > 60.0:
                return False
            return self._prevent_collisions(i, new_passing_tol_m)
        for fbs in range(best['full_brake_steps']):
            dt = self.cyc.time_s[best['idx'] + fbs] - self.cyc.time_s[best['idx'] - 1]
            dv = a_brake_m_per_s2 * dt
            v_start = self.cyc.mps[best['idx'] - 1]
            self.cyc.mps[best['idx'] + fbs] = max(v_start + dv, 0.0)
            self.impose_coast[best['idx'] + fbs] = True
            self.coast_delay_index[best['idx'] + fbs] = 0
        self.cyc.modify_by_const_jerk_trajectory(
            best['idx'] + best['full_brake_steps'],
            best['n'],
            best['jerk_m_per_s3'],
            best['accel0_m_per_s2']
        )
        if False:
            collision = cycle.detect_passing(
                self.cyc, self.cyc0, idx, passing_tol_m,
                vmin = None,
                dtmax = None
            )
            print("Collison info *after* adjusting cycle")
            print(f"... i   = {i}")
            print(f"... idx = {best['idx']}")
            for k, v in collision.items():
                print(f"... {k} = {v}")
        self.impose_coast[best['idx'] + best['n']:] = False 
        self.coast_delay_index[best['idx'] + best['n']:] = 0
        return True

    def _set_coast_speed(self, i):
        """
        Placeholder for method to impose coasting.
        Might be good to include logic for deciding when to coast.
        Solve for the next-step speed that will yield a zero roadload
        """
        TOL = 1e-6
        v0 = self.mps_ach[i-1]
        #if v0 < TOL:
        #    # TODO: need to determine how to leave coast and rejoin shadow trace
        #    self.impose_coast[i] = False
        #    self._set_coast_delay(i)
        #else:
        #    self.impose_coast[i] = self.impose_coast[i -
        #                                             1] or self._should_impose_coast(i)
        if v0 > TOL and not self.impose_coast[i]:
            if self._should_impose_coast(i):
                d = self._generate_coast_trajectory(i, True)
                if False:
                    print(f"SHOULD IMPOSE COAST AT {i}")
                    print(f"Coast trajectory generated: distance to stop = {d}")
                    print("... Before collision prevention")
                    print(f'... *[{i-1}]: {self.cyc.mps[i-1]} m/s ({self.cyc.dist_v2_m[:i].sum()})')
                    for idx in range(len(self.mps_ach) - i):
                        print(f'... [{idx+i}]: {self.cyc.mps[idx+i]} m/s ({self.cyc.dist_v2_m[:idx+i+1].sum()})')
                        if self.cyc.mps[idx+i] == 0.0:
                            break
                if d < 0:
                    # TODO: handle "not found" case
                    self.impose_coast[i:] = False
                    pass
                if not self.sim_params.coast_allow_passing:
                    # TODO: Check for collisions and, if they exist, modify the trace
                    self._prevent_collisions(i)
                if False:
                    print("... After collision prevention")
                    print(f'... *[{i-1}]: {self.cyc.mps[i-1]} m/s ({self.cyc.dist_v2_m[:i].sum()})')
                    for idx in range(len(self.mps_ach) - i):
                        print(f'... [{idx+i}]: {self.cyc.mps[idx+i]} m/s ({self.cyc.dist_v2_m[:idx+i+1].sum()})')
                        if self.cyc.mps[idx+i] == 0.0:
                            break
                # TODO: (stretch) investigate stop avoidance
                # TODO: add/remove the above by flags

        if not self.impose_coast[i]:
            if not self.sim_params.follow_allow:
                self.cyc.mps[i] = self.cyc0.mps[min(i - self.coast_delay_index[i], len(self.cyc0.mps) - 1)]
            return
        v1_traj = self.cyc.mps[i]
        if v0 > self.sim_params.coast_brake_start_speed_m_per_s:
            if self.sim_params.coast_allow_passing:
                # we could be coasting downhill so could in theory go to a higher speed
                # since we can pass, allow vehicle to go up to max coasting speed (m/s)
                # the solver will show us what we can actually achieve
                self.cyc.mps[i] = self.sim_params.coast_max_speed_m_per_s
            else:
                self.cyc.mps[i] = min(v1_traj, self.sim_params.coast_max_speed_m_per_s)
        # Solve for the actual coasting speed
        self.solve_step(i)
        self.newton_iters[i] = 0  # reset newton iters
        self.cyc.mps[i] = self.mps_ach[i]
        accel_proposed = (self.cyc.mps[i] -
                          self.cyc.mps[i-1]) / self.cyc.dt_s[i]
        if self.cyc.mps[i] < TOL:
            self.impose_coast[i:] = False
            self._set_coast_delay(i)
            self.cyc.mps[i] = 0.0
            return
        if np.abs(self.cyc.mps[i] - v1_traj) > TOL:
            max_idx = len(self.cyc.time_s) - 1
            adjusted_current_speed = False
            brake_speed_start_tol_m_per_s = 0.1
            if self.cyc.mps[i] < (self.sim_params.coast_brake_start_speed_m_per_s - brake_speed_start_tol_m_per_s):
                if True:
                    #print(f"Modifying for braking trajectory at {i}")
                    v1_before = self.cyc.mps[i]
                    #print(f"... v1_before: {v1_before} m/s")
                    _, num_steps = self.cyc.modify_with_braking_trajectory(
                        self.sim_params.coast_brake_accel_m_per_s2, i)
                    self.impose_coast[i:] = False
                    for di in range(0, num_steps):
                        if (i + di) <= max_idx:
                            self.impose_coast[i + di] = True
                    v1_after = self.cyc.mps[i]
                    #print(f"... v1_after: {v1_after} m/s")
                    assert v1_before != v1_after
                    adjusted_current_speed = True
                else:
                    print(f"We would have modified the braking trajectory but we won't ({i})")
                    print("... After free-coast adjustment")
                    print(f'... *[{i-1}]: {self.cyc.mps[i-1]} m/s ({self.cyc.dist_v2_m[:i].sum()})')
                    for idx in range(len(self.mps_ach) - i):
                        print(f'... [{idx+i}]: {self.cyc.mps[idx+i]} m/s ({self.cyc.dist_v2_m[:idx+i+1].sum()})')
                        if self.cyc.mps[idx+i] == 0.0:
                            break
            else:
                traj_found, traj_n, traj_jerk_m__s3, traj_accel_m__s2 = self._calc_next_rendezvous_trajectory(
                    i,
                    min_accel_m__s2=self.sim_params.coast_brake_accel_m_per_s2,
                    max_accel_m__s2=min(accel_proposed, 0.0)
                )
                if traj_found:
                    #print(f"Adjusting for rendezvous trajectory at ({i})...")
                    # adjust cyc to perform the trajectory
                    final_speed_m_per_s = self.cyc.modify_by_const_jerk_trajectory(
                        i, traj_n, traj_jerk_m__s3, traj_accel_m__s2)
                    #print(f"... final speed: {final_speed_m_per_s} m/s (after {traj_n} steps)")
                    self.impose_coast[i:] = False
                    for di in range(0, traj_n):
                        if i + di <= max_idx:
                            self.impose_coast[i + di] = True
                    adjusted_current_speed = True
                    if np.abs(final_speed_m_per_s - self.sim_params.coast_brake_start_speed_m_per_s) < 0.1:
                        i_for_brake = i + traj_n
                        _, num_steps = self.cyc.modify_with_braking_trajectory(
                            self.sim_params.coast_brake_accel_m_per_s2,
                            i_for_brake,
                        )
                        for di in range(0, num_steps):
                            if i_for_brake + di <= max_idx:
                                self.impose_coast[i_for_brake + di] = True
                        adjusted_current_speed = True
                    else:
                        print(f"WARNING! final_speed_m_per_s not close to coast_brake_start_speed for i = {i}")
                        print(f"... final_speed_m_per_s = {final_speed_m_per_s}")
                        print(f"... self.sim_params.coast_brake_start_speed_m_per_s = {self.sim_params.coast_brake_start_speed_m_per_s}")
                        print(f"... i_for_brake = {i_for_brake}")
                        print(f"... traj_n = {traj_n}")
            if adjusted_current_speed:
                # TODO: should we have an iterate=True/False, flag on solve_step to
                # ensure newton iters is reset? vs having to call manually?
                if not self.sim_params.coast_allow_passing:
                    self._prevent_collisions(i)
                self.solve_step(i)
                self.newton_iters[i] = 0  # reset newton iters
                self.cyc.mps[i] = self.mps_ach[i]
                if False:
                    print("... After adjustments and free-coast calculation")
                    print(f'... *[{i-1}]: {self.cyc.mps[i-1]} m/s ({self.cyc.dist_v2_m[:i].sum()})')
                    for idx in range(len(self.mps_ach) - i):
                        print(f'... [{idx+i}]: {self.cyc.mps[idx+i]} m/s ({self.cyc.dist_v2_m[:idx+i+1].sum()})')
                        if self.cyc.mps[idx+i] == 0.0:
                            break

    def set_post_scalars(self):
        """Sets scalar variables that can be calculated after a cycle is run. 
        This includes mpgge, various energy metrics, and others"""

        self.fs_cumu_mj_out_ach = (
            self.fs_kw_out_ach * self.cyc.dt_s).cumsum() * 1e-3

        if self.fs_kwh_out_ach.sum() == 0:
            self.mpgge = 0.0

        else:
            self.mpgge = self.dist_mi.sum() / (self.fs_kwh_out_ach.sum() / self.props.kwh_per_gge)

        self.roadway_chg_kj = (
            self.roadway_chg_kw_out_ach * self.cyc.dt_s).sum()
        self.ess_dischg_kj = - \
            (self.soc[-1] - self.soc[0]) * self.veh.ess_max_kwh * 3.6e3
        dist_mi = self.dist_mi.sum()
        self.battery_kwh_per_mi = (
            self.ess_dischg_kj / 3.6e3) / dist_mi if dist_mi > 0 else 0.0
        self.electric_kwh_per_mi = (
            (self.roadway_chg_kj + self.ess_dischg_kj) / 3.6e3) / dist_mi if dist_mi > 0 else 0.0
        self.fuel_kj = (self.fs_kw_out_ach * self.cyc.dt_s).sum()

        if (self.fuel_kj + self.roadway_chg_kj) == 0:
            self.ess2fuel_kwh = 1.0

        else:
            self.ess2fuel_kwh = self.ess_dischg_kj / \
                (self.fuel_kj + self.roadway_chg_kj)

        # energy audit calcs
        self.drag_kw = self.drag_kw
        self.drag_kj = (self.drag_kw * self.cyc.dt_s).sum()
        self.ascent_kw = self.ascent_kw
        self.ascent_kj = (self.ascent_kw * self.cyc.dt_s).sum()
        self.rr_kw = self.rr_kw
        self.rr_kj = (self.rr_kw * self.cyc.dt_s).sum()

        self.ess_loss_kw[1:] = np.array(
            [0 if (self.veh.ess_max_kw == 0 or self.veh.ess_max_kwh == 0)
             else -self.ess_kw_out_ach[i] - (-self.ess_kw_out_ach[i] * np.sqrt(self.veh.ess_round_trip_eff))
                if self.ess_kw_out_ach[i] < 0
             else self.ess_kw_out_ach[i] * (1.0 / np.sqrt(self.veh.ess_round_trip_eff)) - self.ess_kw_out_ach[i]
             for i in range(1, len(self.cyc.time_s))]
        )

        self.brake_kj = (self.cyc_fric_brake_kw * self.cyc.dt_s).sum()
        self.trans_kj = (
            (self.trans_kw_in_ach - self.trans_kw_out_ach) * self.cyc.dt_s).sum()
        self.mc_kj = ((self.mc_elec_kw_in_ach -
                       self.mc_mech_kw_out_ach) * self.cyc.dt_s).sum()
        self.ess_eff_kj = (self.ess_loss_kw * self.cyc.dt_s).sum()
        self.aux_kj = (self.aux_in_kw * self.cyc.dt_s).sum()
        self.fc_kj = ((self.fc_kw_in_ach - self.fc_kw_out_ach)
                      * self.cyc.dt_s).sum()

        self.net_kj = self.drag_kj + self.ascent_kj + self.rr_kj + self.brake_kj + self.trans_kj \
            + self.mc_kj + self.ess_eff_kj + self.aux_kj + self.fc_kj

        self.ke_kj = 0.5 * self.veh.veh_kg * \
            (self.mps_ach[0] ** 2 - self.mps_ach[-1] ** 2) / 1_000

        self.energy_audit_error = ((self.roadway_chg_kj + self.ess_dischg_kj + self.fuel_kj + self.ke_kj) - self.net_kj
                                   ) / (self.roadway_chg_kj + self.ess_dischg_kj + self.fuel_kj + self.ke_kj)

        if (np.abs(self.energy_audit_error) > self.sim_params.energy_audit_error_tol) and \
                self.sim_params.verbose:
            print('Warning: There is a problem with conservation of energy.')
            print('Energy Audit Error:', np.round(self.energy_audit_error, 5))

        self.accel_kw[1:] = (self.veh.veh_kg / (2.0 * (self.cyc.dt_s[1:]))) * (
            self.mps_ach[1:] ** 2 - self.mps_ach[:-1] ** 2) / 1_000

        self.trace_miss = False
        dist_m = self.cyc0.dist_m.sum()
        self.trace_miss_dist_frac = abs(
            self.dist_m.sum() - self.cyc0.dist_m.sum()) / dist_m if dist_m > 0 else 0.0
        self.trace_miss_time_frac = abs(
            self.cyc.time_s[-1] - self.cyc0.time_s[-1]) / self.cyc0.time_s[-1]

        if not(self.sim_params.missed_trace_correction):
            if self.trace_miss_dist_frac > self.sim_params.trace_miss_dist_tol:
                self.trace_miss = True
                if self.sim_params.verbose:
                    print('Warning: Trace miss distance fraction:',
                          np.round(self.trace_miss_dist_frac, 5))
                    print('exceeds tolerance of: ', np.round(
                        self.sim_params.trace_miss_dist_tol, 5))
        else:
            if self.trace_miss_time_frac > self.sim_params.trace_miss_time_tol:
                self.trace_miss = True
                if self.sim_params.verbose:
                    print('Warning: Trace miss time fraction:',
                          np.round(self.trace_miss_time_frac, 5))
                    print('exceeds tolerance of: ', np.round(
                        self.sim_params.trace_miss_time_tol, 5))

        # NOTE: I believe this should be accessing self.cyc0.mps[i] instead of self.cyc.mps[i]; self.cyc may be modified...
        self.trace_miss_speed_mps = max([
            abs(self.mps_ach[i] - self.cyc.mps[i]) for i in range(len(self.cyc.time_s))
        ])
        if self.trace_miss_speed_mps > self.sim_params.trace_miss_speed_mps_tol:
            self.trace_miss = True
            if self.sim_params.verbose:
                print('Warning: Trace miss speed [m/s]:',
                      np.round(self.trace_miss_speed_mps, 5))
                print('exceeds tolerance of: ', np.round(
                    self.sim_params.trace_miss_speed_mps_tol, 5))

    def to_rust(self):
        "Create a rust version of SimDrive"
        return copy_sim_drive(self, 'rust', True)


if RUST_AVAILABLE:

    def RustSimDrive(cyc: fsr.RustCycle, veh: fsr.RustVehicle) -> SimDrive:
        """
        Wrapper function to make SimDriveRust look like SimDrive for language server.
        Arguments:
        ----------
        cyc: cycle.Cycle instance
        veh: vehicle.Vehicle instance"""
        return fsr.RustSimDrive(cyc, veh)

else:

    def RustSimDrive(cyc: cycle.Cycle, veh: vehicle.Vehicle) -> SimDrive:
        """
        Wrapper function to make SimDriveRust look like SimDrive for language server.
        Arguments:
        ----------
        cyc: cycle.Cycle instance
        veh: vehicle.Vehicle instance"""
        raise ImportError(
            "FASTSimRust does not seem to be available. Cannot instantiate RustSimDrive..."
        )
        return SimDrive(cyc, veh)


class LegacySimDrive(object):
    pass


ref_sim_drive = SimDrive(cycle.ref_cyc, vehicle.ref_veh)
sd_params = inspect_utils.get_attrs(ref_sim_drive)


def copy_sim_drive(sd: SimDrive, return_type: str = None, deep: bool = True) -> SimDrive:
    """Returns copy of SimDriveClassic or SimDriveJit as SimDriveClassic.
    Arguments:
    ----------
    sd: instantiated SimDriveClassic or SimDriveJit
    return_type: 
        default: infer from type of sd
        'sim_drive': Cycle 
        'legacy': LegacyCycle
        'rust': RustCycle
    deep: if True, uses deepcopy on everything
    """

    # TODO: if the rust version is input, make sure to copy lists to numpy arrays
    # TODO: no need to implement dict for copy_sim_drive, but please do for the subordinate classes

    if return_type is None:
        # if type(sd) == fsr.RustSimDrive:
        #    return_type = 'rust'
        if type(sd) == SimDrive:
            return_type = 'sim_drive'
        elif type(sd) == fsr.RustSimDrive:
            return_type = 'rust'
        elif type(sd) == LegacySimDrive:
            return_type = "legacy"
        else:
            raise NotImplementedError(
                "Only implemented for rust, sim_drive, or legacy.")

    cyc_return_type = 'cycle' if return_type == 'sim_drive' else return_type
    veh_return_type = 'vehicle' if return_type == 'sim_drive' else return_type
    cyc = cycle.copy_cycle(sd.cyc0, cyc_return_type, deep)
    veh = vehicle.copy_vehicle(sd.veh, veh_return_type, deep)

    if return_type == 'rust':
        return fsr.RustSimDrive(cyc, veh)

    sd_copy = SimDrive(cyc, veh)
    for key in inspect_utils.get_attrs(sd):
        if key == 'cyc':
            sd_copy.__setattr__(
                key,
                cycle.copy_cycle(sd.__getattribute__(key), cyc_return_type, deep))
        elif key == 'cyc0':
            pass
        elif key == 'veh':
            pass
        elif key == 'sim_params':
            sp_return_type = 'sim_params' if (
                return_type == 'sim_drive' or return_type == 'legacy') else return_type
            sd_copy.sim_params = copy_sim_params(sd.sim_params, sp_return_type)
        elif key == 'props':
            pp_return_type = 'physical_properties' if (
                return_type == 'sim_drive' or return_type == 'legacy') else return_type
            sd_copy.props = params.copy_physical_properties(
                sd.props, pp_return_type)
        else:
            # should be ok to deep copy
            val = sd.__getattribute__(key)
            sd_copy.__setattr__(key, copy.deepcopy(val) if deep else val)

    return sd_copy


def sim_drive_equal(a: SimDrive, b: SimDrive, verbose=False) -> bool:
    ""
    if a is b:
        return True
    for k in ref_sim_drive.__dict__.keys():
        a_val = a.__getattribute__(k)
        b_val = b.__getattribute__(k)
        if k == 'cyc' or k == 'cyc0':
            if not cycle.cyc_equal(a_val, b_val):
                if verbose:
                    print(f"unequal at key {k}: {a_val} != {b_val}")
                return False
        elif k == 'veh':
            if not vehicle.veh_equal(a_val, b_val):
                if verbose:
                    print(f"unequal at key {k}: {a_val} != {b_val}")
                return False
        elif k == 'props':
            if not params.physical_properties_equal(a_val, b_val):
                if verbose:
                    print(f"unequal at key {k}: {a_val} != {b_val}")
                return False
        elif k == 'sim_params':
            if not sim_params_equal(a_val, b_val):
                if verbose:
                    print(f"unequal at key {k}: {a_val} != {b_val}")
                return False
        elif 'tolist' in a_val.__dir__() + b_val.__dir__():
            if 'tolist' in a_val.__dir__():
                a_val = np.array(a_val.tolist())
            if 'tolist' in b_val.__dir__():
                b_val = np.array(b_val.tolist())
            if not (a_val == b_val).all():
                if verbose:
                    print(f"unequal at key {k}: {a_val} != {b_val}")
                return False
        elif type(a_val) == np.ndarray or type(b_val) == np.ndarray:
            if not (a_val == b_val).all():
                if verbose:
                    print(f"unequal at key {k}: {a_val} != {b_val}")
                print('got here')
                return False
        elif type(a_val) == list and type(b_val) == list:
            if not a_val == b_val:
                if verbose:
                    print(f"unequal at key {k}: {a_val} != {b_val}")
                return False
        elif a_val != b_val:
            if verbose:
                print(f"unequal at key {k}: {a_val} != {b_val}")
            return False
    return True


def run_simdrive_for_accel_test(sd: SimDrive):
    """Initialize and run sim_drive_walk as appropriate for vehicle attribute vehPtType."""
    if sd.veh.veh_pt_type == CONV:  # Conventional
        # If no EV / Hybrid components, no SOC considerations.
        init_soc = (sd.veh.max_soc + sd.veh.min_soc) / 2.0
        sd.sim_drive_walk(init_soc)
    elif sd.veh.veh_pt_type == HEV:  # HEV
        init_soc = (sd.veh.max_soc + sd.veh.min_soc) / 2.0
        sd.sim_drive_walk(init_soc)
    else:
        # If EV, initializing initial SOC to maximum SOC.
        init_soc = sd.veh.max_soc
        sd.sim_drive_walk(init_soc)
    sd.set_post_scalars()


class SimDrivePost(object):
    """Class for post-processing of SimDrive instance.  Requires already-run 
    SimDrive instance."""

    def __init__(self, sim_drive: SimDrive):
        """Arguments:
        ---------------
        sim_drive: solved sim_drive object"""

        for item in inspect_utils.get_attrs(sim_drive):
            self.__setattr__(item, sim_drive.__getattribute__(item))

    # optional post-processing methods
    def get_diagnostics(self):
        """This method is to be run after runing sim_drive if diagnostic variables 
        are needed.  Diagnostic variables are returned in a dict.  Diagnostic variables include:
        - final integrated value of all positive powers
        - final integrated value of all negative powers
        - total distance traveled
        - miles per gallon gasoline equivalent (mpgge)"""

        base_var_list = list(self.__dict__.keys())
        pw_var_list = [var for var in base_var_list if re.search(
            '\w*_kw(?!h)\w*', var)]
        # find all vars containing 'Kw' but not 'Kwh'

        prog = re.compile('(\w*)_kw(?!h)(\w*)')
        # find all vars containing 'Kw' but not Kwh and capture parts before and after 'Kw'
        # using compile speeds up iteration

        # create positive and negative versions of all time series with units of kW
        # then integrate to find cycle end pos and negative energies
        tempvars = {}  # dict for contaning intermediate variables
        output = {}
        for var in pw_var_list:
            tempvars[var + '_pos'] = [x if x >= 0
                                      else 0
                                      for x in np.array(self.__getattribute__(var))]
            tempvars[var + '_neg'] = [x if x < 0
                                      else 0
                                      for x in np.array(self.__getattribute__(var))]

            # Assign values to output dict for positive and negative energy variable names
            search = prog.search(var)
            output[search[1] + '_kj' + search[2] +
                   '_pos'] = np.trapz(np.array(tempvars[var + '_pos']), np.array(self.cyc.time_s))
            output[search[1] + '_kj' + search[2] +
                   '_neg'] = np.trapz(np.array(tempvars[var + '_neg']), np.array(self.cyc.time_s))

        output['dist_miles_final'] = sum(np.array(self.dist_mi))
        if sum(np.array(self.fs_kwh_out_ach)) > 0:
            output['mpgge'] = sum(
                np.array(self.dist_mi)) / sum(np.array(self.fs_kwh_out_ach)) * self.props.kwh_per_gge
        else:
            output['mpgge'] = 0

        return output

    def set_battery_wear(self):
        """Battery wear calcs"""

        add_kwh = self.add_kwh if type(self.add_kwh) is np.ndarray else np.array(self.add_kwh)
        add_kwh[1:] = np.array([
            (self.ess_cur_kwh[i] - self.ess_cur_kwh[i-1]) + add_kwh[i-1]
            if self.ess_cur_kwh[i] > self.ess_cur_kwh[i-1]
            else 0
            for i in range(1, len(self.ess_cur_kwh))])
        self.add_kwh = add_kwh

        dod_cycs = self.dod_cycs if type(self.dod_cycs) is np.ndarray else np.array(self.dod_cycs)
        if self.veh.ess_max_kwh == 0:
            dod_cycs[1:] = np.array(
                [0.0 for i in range(1, len(self.ess_cur_kwh))])
        else:
            dod_cycs[1:] = np.array([
                self.add_kwh[i-1] / self.veh.ess_max_kwh if self.add_kwh[i] == 0
                else 0
                for i in range(1, len(self.ess_cur_kwh))])
        self.dod_cycs = dod_cycs

        self.ess_perc_dead = np.array([
            np.power(self.veh.ess_life_coef_a, 1.0 / self.veh.ess_life_coef_b) / np.power(self.dod_cycs[i],
                                                                                          1.0 / self.veh.ess_life_coef_b)
            if self.dod_cycs[i] != 0
            else 0
            for i in range(0, len(self.ess_cur_kwh))])


def SimDriveJit(cyc_jit, veh_jit):
    """
    deprecated
    """
    raise NotImplementedError("This function has been deprecated.")


def estimate_soc_corrected_fuel_kJ(sd: SimDrive) -> float:
    """
    - sd: SimDriveClassic, the simdrive instance after simulation
    RETURN: number, the kJ of fuel corrected for SOC imbalance
    """
    if sd.veh.veh_pt_type != HEV:
        raise ValueError(
            f"SimDrive instance must have a vehPtType of HEV; found {sd.veh.veh_pt_type}")

    def f(mask, numer, denom, default):
        m = np.array(mask)
        n = np.array(numer)
        d = np.array(denom)
        if not m.any():
            return default
        return n[m].sum() / d[m].sum()
    kJ__kWh = 3600.0
    delta_soc = sd.soc[-1] - sd.soc[0]
    ess_eff = np.sqrt(sd.veh.ess_round_trip_eff)
    mc_chg_eff = f(np.array(sd.mc_mech_kw_out_ach) < 0.0,
                   np.array(sd.mc_elec_kw_in_ach), np.array(sd.mc_mech_kw_out_ach), sd.veh.mc_peak_eff)
    mc_dis_eff = f(np.array(sd.mc_mech_kw_out_ach)> 0.0,
                   np.array(sd.mc_mech_kw_out_ach), np.array(sd.mc_elec_kw_in_ach), mc_chg_eff)
    ess_traction_frac = f(np.array(sd.mc_elec_kw_in_ach)
                          > 0.0, np.array(sd.mc_elec_kw_in_ach), np.array(sd.ess_kw_out_ach), 1.0)
    fc_eff = f(
        np.array(sd.trans_kw_in_ach) > 0.0,
        np.array(sd.fc_kw_out_ach),
        np.array(sd.fc_kw_in_ach),
        np.array(sd.fc_kw_out_ach).sum() / np.array(sd.fc_kw_in_ach).sum()
    )
    if delta_soc >= 0.0:
        k = (sd.veh.ess_max_kwh * kJ__kWh * ess_eff *
             mc_dis_eff * ess_traction_frac) / fc_eff
        equivalent_fuel_kJ = -1.0 * delta_soc * k
    else:
        k = (sd.veh.ess_max_kwh * kJ__kWh) / (ess_eff * mc_chg_eff * fc_eff)
        equivalent_fuel_kJ = -1.0 * delta_soc * k
    return sd.fuel_kj + equivalent_fuel_kJ<|MERGE_RESOLUTION|>--- conflicted
+++ resolved
@@ -787,11 +787,7 @@
         # self.cyc.dist_v2_m.cumsum()[i-1]
         dist_traveled_m = self.cyc.dist_v2_m[:i].sum()
         grade = self.cyc0.average_grade_over_range(
-<<<<<<< HEAD
-            dist_traveled_m, 0.5 * (mpsAch - self.cyc.mps[i - 1]) * self.cyc.dt_s[i])
-=======
-            dist_traveled_m, mps_ach * self.cyc.dt_s[i])
->>>>>>> 6f735f4d
+            dist_traveled_m, 0.5 * (mps_ach - self.cyc.mps[i - 1]) * self.cyc.dt_s[i])
         self.drag_kw[i] = 0.5 * self.props.air_density_kg_per_m3 * self.veh.drag_coef * self.veh.frontal_area_m2 * (
             (self.mps_ach[i-1] + mps_ach) / 2.0) ** 3 / 1_000
         self.accel_kw[i] = self.veh.veh_kg / \
@@ -911,12 +907,7 @@
                 _ys = [abs(y) for y in ys]
                 return max(xs[_ys.index(min(_ys))], 0.0)
 
-<<<<<<< HEAD
             dist_traveled_m = self.cyc.dist_v2_m[:i].sum()
-=======
-            # TODO: Should this be dist_m or dist_v2_m?
-            dist_traveled_m = self.cyc.dist_m[:i].sum()
->>>>>>> 6f735f4d
             grade_estimate = self.cyc0.average_grade_over_range(
                 dist_traveled_m, 0.0)
             grade_tol = 1e-6
