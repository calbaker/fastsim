--- conflicted
+++ resolved
@@ -7,13 +7,8 @@
 import pandas as pd
 import re
 import sys
-<<<<<<< HEAD
-from numba import jitclass                 # import the decorator
-from numba import float64, int32, bool_   # import the types
-=======
 from numba.experimental import jitclass                 # import the decorator
 from numba import float64, int32, bool_    # import the types
->>>>>>> 4bdb6857
 import warnings
 warnings.simplefilter('ignore')
 
