"""Module containing classes and methods for simulating vehicle drive cycle.
For example usage, see ../README.md"""

### Import necessary python modules
import os
import numpy as np
import pandas as pd
import re
import sys
from numba import jitclass                 # import the decorator
from numba import float64, int32, bool_    # import the types
import warnings
warnings.simplefilter('ignore')

# local modules
<<<<<<< HEAD
from fastsim import parameters as params
from fastsim.cycle import TypedCycle
from fastsim.vehicle import TypedVehicle

# Object for containing model parameters (e.g. solver variants, 
# thermal boundary conditions, missed trace behavior, etc.). 

param_spec = [('missed_trace_correction', bool_), # if True, missed trace correction is active, default = False
            ('max_time_dilation', float64), # maximum time dilation to "catch up" with trace
            ('min_time_dilation', float64), # minimum time dilation to let trace "catch up"
            ('time_dilation_tol', float64), # convergence criteria for time dilation
            ]
@jitclass(param_spec)
class SimDriveParams(object):
    """Class containing attributes used for configuring sim_drive.  Usually the defaults are ok, 
    and there will be no need to use this."""
    def __init__(self, missed_trace_correction=False):
        """Default values that affect simulation behavior.  
        Can be modified after instantiation."""
        self.missed_trace_correction = missed_trace_correction # by default, do not fix missed trace time steps
        self.max_time_dilation = 10 
        self.min_time_dilation = 0.1 
        self.time_dilation_tol = 1e-3

class SimDriveCore(object):
    """Class containing methods for running FASTSim iteration.  This class needs to be extended 
    by a class with an init method before being runnable."""
=======
from . import globalvars as gl
from .cycle import TypedCycle
from .vehicle import TypedVehicle


class SimDriveClassic(object):
    """Class containing methods for running FASTSim vehicle 
    fuel economy simulations. This class is not compiled and will 
    run slower for large batch runs.
    Arguments:
    ----------
    cyc: cycle.Cycle instance
    veh: vehicle.Vehicle instance"""
>>>>>>> a3fa5184

    def __init__(self, cyc, veh, sim_params=SimDriveParams(), props=params.PhysicalProperties()):
        """Initalizes arrays, given vehicle.Vehicle() and cycle.Cycle() as arguments.
        sim_params is needed only if non-default behavior is desired."""
        self.veh = veh
        self.cyc = cyc.copy() # this cycle may be manipulated
        self.cyc0 = cyc.copy() # this cycle is not to be manipulated
        self.sim_params = sim_params
        self.props = props

        len_cyc = len(self.cyc.cycSecs)
        self.i = 1 # initialize step counter for possible use outside sim_drive_walk()

        # Component Limits -- calculated dynamically"
        self.curMaxFsKwOut = np.zeros(len_cyc, dtype=np.float64)
        self.fcTransLimKw = np.zeros(len_cyc, dtype=np.float64)
        self.fcFsLimKw = np.zeros(len_cyc, dtype=np.float64)
        self.fcMaxKwIn = np.zeros(len_cyc, dtype=np.float64)
        self.curMaxFcKwOut = np.zeros(len_cyc, dtype=np.float64)
        self.essCapLimDischgKw = np.zeros(len_cyc, dtype=np.float64)
        self.curMaxEssKwOut = np.zeros(len_cyc, dtype=np.float64)
        self.curMaxAvailElecKw = np.zeros(len_cyc, dtype=np.float64)
        self.essCapLimChgKw = np.zeros(len_cyc, dtype=np.float64)
        self.curMaxEssChgKw = np.zeros(len_cyc, dtype=np.float64)
        self.curMaxElecKw = np.zeros(len_cyc, dtype=np.float64)
        self.mcElecInLimKw = np.zeros(len_cyc, dtype=np.float64)
        self.mcTransiLimKw = np.zeros(len_cyc, dtype=np.float64)
        self.curMaxMcKwOut = np.zeros(len_cyc, dtype=np.float64)
        self.essLimMcRegenPercKw = np.zeros(len_cyc, dtype=np.float64)
        self.essLimMcRegenKw = np.zeros(len_cyc, dtype=np.float64)
        self.curMaxMechMcKwIn = np.zeros(len_cyc, dtype=np.float64)
        self.curMaxTransKwOut = np.zeros(len_cyc, dtype=np.float64)

        ### Drive Train
        self.cycDragKw = np.zeros(len_cyc, dtype=np.float64)
        self.cycAccelKw = np.zeros(len_cyc, dtype=np.float64)
        self.cycAscentKw = np.zeros(len_cyc, dtype=np.float64)
        self.cycTracKwReq = np.zeros(len_cyc, dtype=np.float64)
        self.curMaxTracKw = np.zeros(len_cyc, dtype=np.float64)
        self.spareTracKw = np.zeros(len_cyc, dtype=np.float64)
        self.cycRrKw = np.zeros(len_cyc, dtype=np.float64)
        self.cycWheelRadPerSec = np.zeros(len_cyc, dtype=np.float64)
        self.cycTireInertiaKw = np.zeros(len_cyc, dtype=np.float64)
        self.cycWheelKwReq = np.zeros(len_cyc, dtype=np.float64)
        self.regenContrLimKwPerc = np.zeros(len_cyc, dtype=np.float64)
        self.cycRegenBrakeKw = np.zeros(len_cyc, dtype=np.float64)
        self.cycFricBrakeKw = np.zeros(len_cyc, dtype=np.float64)
        self.cycTransKwOutReq = np.zeros(len_cyc, dtype=np.float64)
        self.cycMet = np.zeros(len_cyc, dtype=np.float64)
        self.transKwOutAch = np.zeros(len_cyc, dtype=np.float64)
        self.transKwInAch = np.zeros(len_cyc, dtype=np.float64)
        self.curSocTarget = np.zeros(len_cyc, dtype=np.float64)
        self.minMcKw2HelpFc = np.zeros(len_cyc, dtype=np.float64)
        self.mcMechKwOutAch = np.zeros(len_cyc, dtype=np.float64)
        self.mcElecKwInAch = np.zeros(len_cyc, dtype=np.float64)
        self.auxInKw = np.zeros(len_cyc, dtype=np.float64)
        self.roadwayChgKwOutAch = np.zeros(len_cyc, dtype=np.float64)
        self.minEssKw2HelpFc = np.zeros(len_cyc, dtype=np.float64)
        self.essKwOutAch = np.zeros(len_cyc, dtype=np.float64)
        self.fcKwOutAch = np.zeros(len_cyc, dtype=np.float64)
        self.fcKwOutAch_pct = np.zeros(len_cyc, dtype=np.float64)
        self.fcKwInAch = np.zeros(len_cyc, dtype=np.float64)
        self.fsKwOutAch = np.zeros(len_cyc, dtype=np.float64)
        self.fsKwhOutAch = np.zeros(len_cyc, dtype=np.float64)
        self.essCurKwh = np.zeros(len_cyc, dtype=np.float64)
        self.soc = np.zeros(len_cyc, dtype=np.float64)

        # Vehicle Attributes, Control Variables
        self.regenBufferSoc = np.zeros(len_cyc, dtype=np.float64)
        self.essRegenBufferDischgKw = np.zeros(len_cyc, dtype=np.float64)
        self.maxEssRegenBufferChgKw = np.zeros(len_cyc, dtype=np.float64)
        self.essAccelBufferChgKw = np.zeros(len_cyc, dtype=np.float64)
        self.accelBufferSoc = np.zeros(len_cyc, dtype=np.float64)
        self.maxEssAccelBufferDischgKw = np.zeros(len_cyc, dtype=np.float64)
        self.essAccelRegenDischgKw = np.zeros(len_cyc, dtype=np.float64)
        self.mcElectInKwForMaxFcEff = np.zeros(len_cyc, dtype=np.float64)
        self.electKwReq4AE = np.zeros(len_cyc, dtype=np.float64)
        self.canPowerAllElectrically = np.array(
            [False] * len_cyc, dtype=np.bool_)
        self.desiredEssKwOutForAE = np.zeros(len_cyc, dtype=np.float64)
        self.essAEKwOut = np.zeros(len_cyc, dtype=np.float64)
        self.erAEKwOut = np.zeros(len_cyc, dtype=np.float64)
        self.essDesiredKw4FcEff = np.zeros(len_cyc, dtype=np.float64)
        self.essKwIfFcIsReq = np.zeros(len_cyc, dtype=np.float64)
        self.curMaxMcElecKwIn = np.zeros(len_cyc, dtype=np.float64)
        self.fcKwGapFrEff = np.zeros(len_cyc, dtype=np.float64)
        self.erKwIfFcIsReq = np.zeros(len_cyc, dtype=np.float64)
        self.mcElecKwInIfFcIsReq = np.zeros(len_cyc, dtype=np.float64)
        self.mcKwIfFcIsReq = np.zeros(len_cyc, dtype=np.float64)
        self.fcForcedOn = np.array([False] * len_cyc, dtype=np.bool_)
        self.fcForcedState = np.zeros(len_cyc, dtype=np.int32)
        self.mcMechKw4ForcedFc = np.zeros(len_cyc, dtype=np.float64)
        self.fcTimeOn = np.zeros(len_cyc, dtype=np.float64)
        self.prevfcTimeOn = np.zeros(len_cyc, dtype=np.float64)

        ### Additional Variables
        self.mpsAch = np.zeros(len_cyc, dtype=np.float64)
        self.mphAch = np.zeros(len_cyc, dtype=np.float64)
        self.distMeters = np.zeros(len_cyc, dtype=np.float64)
        self.distMiles = np.zeros(len_cyc, dtype=np.float64)
        self.highAccFcOnTag = np.zeros(len_cyc, dtype=np.float64)
        self.reachedBuff = np.zeros(len_cyc, dtype=np.float64)
        self.maxTracMps = np.zeros(len_cyc, dtype=np.float64)
        self.addKwh = np.zeros(len_cyc, dtype=np.float64)
        self.dodCycs = np.zeros(len_cyc, dtype=np.float64)
        self.essPercDeadArray = np.zeros(len_cyc, dtype=np.float64)
        self.dragKw = np.zeros(len_cyc, dtype=np.float64)
        self.essLossKw = np.zeros(len_cyc, dtype=np.float64)
        self.accelKw = np.zeros(len_cyc, dtype=np.float64)
        self.ascentKw = np.zeros(len_cyc, dtype=np.float64)
        self.rrKw = np.zeros(len_cyc, dtype=np.float64)
        self.motor_index_debug = np.zeros(len_cyc, dtype=np.float64)
        self.debug_flag = np.zeros(len_cyc, dtype=np.float64)
        self.curMaxRoadwayChgKw = np.zeros(len_cyc, dtype=np.float64)
        self.trace_miss_iters = np.zeros(len_cyc, dtype=np.float64)

    def sim_drive(self, initSoc=None, auxInKwOverride=np.zeros(1, dtype=np.float64)):
        """Initialize and run sim_drive_walk as appropriate for vehicle attribute vehPtType.
        Arguments
        ------------
        initSoc: (optional) initial SOC for electrified vehicles.  
            Must be between 0 and 1.
        auxInKw: auxInKw override.  Array of same length as cyc.cycSecs.  
                Default of np.zeros(1) causes veh.auxKw to be used.
                If zero is actually desired as an override, either set veh.auxKw = 0 before instantiaton of SimDrive*, 
                or use `np.finfo(np.float64).tiny` for auxInKw[-1]. Setting the final value to non-zero prevents 
                override mechanism.  
        """

        if (auxInKwOverride == 0).all():
            auxInKwOverride = self.auxInKw

        if initSoc != None:
            if initSoc > 1.0 or initSoc < 0.0:
                print('Must enter a valid initial SOC between 0.0 and 1.0')
                print('Running standard initial SOC controls')
                initSoc = None
            else:
                self.sim_drive_walk(initSoc, auxInKwOverride)

        elif self.veh.vehPtType == 1:  # Conventional

            # If no EV / Hybrid components, no SOC considerations.

            initSoc = (self.veh.maxSoc + self.veh.minSoc) / 2.0

            self.sim_drive_walk(initSoc, auxInKwOverride)

        elif self.veh.vehPtType == 2 and initSoc == None:  # HEV

            #####################################
            ### Charge Balancing Vehicle SOC ###
            #####################################

            # Charge balancing SOC for PHEV vehicle types. Iterating initsoc and comparing to final SOC.
            # Iterating until tolerance met or 30 attempts made.

            initSoc = (self.veh.maxSoc + self.veh.minSoc) / 2.0
            ess2fuelKwh = 1.0
            sim_count = 0
            while ess2fuelKwh > self.veh.essToFuelOkError and sim_count < 30:
                sim_count += 1
                self.sim_drive_walk(initSoc, auxInKwOverride)
                fuelKj = np.sum(self.fsKwOutAch * self.cyc.secs)
                roadwayChgKj = np.sum(self.roadwayChgKwOutAch * self.cyc.secs)
                ess2fuelKwh = np.abs((self.soc[0] - self.soc[-1]) *
                                     self.veh.maxEssKwh * 3600 / (fuelKj + roadwayChgKj))
                initSoc = min(1.0, max(0.0, self.soc[-1]))

            self.sim_drive_walk(initSoc, auxInKwOverride)

        elif (self.veh.vehPtType == 3 and initSoc == None) or (self.veh.vehPtType == 4 and initSoc == None):  # PHEV and BEV

            # If EV, initializing initial SOC to maximum SOC.

            initSoc = self.veh.maxSoc

            self.sim_drive_walk(initSoc, auxInKwOverride)

        else:

            self.sim_drive_walk(initSoc, auxInKwOverride)

        self.set_post_scalars()

    def sim_drive_walk(self, initSoc, auxInKwOverride=np.zeros(1, dtype=np.float64)):
        """Receives second-by-second cycle information, vehicle properties, 
        and an initial state of charge and runs sim_drive_step to perform a 
        backward facing powertrain simulation. Method 'sim_drive' runs this
        iteratively to achieve correct SOC initial and final conditions, as 
        needed.

        Arguments
        ------------
        initSoc (optional): initial battery state-of-charge (SOC) for electrified vehicles
        auxInKw: auxInKw override.  Array of same length as cyc.cycSecs.  
                Default of np.zeros(1) causes veh.auxKw to be used.
                If zero is actually desired as an override, either set veh.auxKw = 0 before instantiaton of SimDrive*, 
                or use `np.finfo(np.float64).tiny` for auxInKw[-1]. Setting the final value to non-zero prevents 
                override mechanism.  
        """
        
        ############################
        ###   Loop Through Time  ###
        ############################

        ###  Assign First Values  ###
        ### Drive Train
        self.__init__(self.cyc, self.veh) # reinitialize arrays for each new run
        if not((auxInKwOverride == 0).all()):
            self.auxInKw = auxInKwOverride
        
        self.cycMet[0] = 1
        self.curSocTarget[0] = self.veh.maxSoc
        self.essCurKwh[0] = initSoc * self.veh.maxEssKwh
        self.soc[0] = initSoc

        if self.sim_params.missed_trace_correction:
            self.cyc = self.cyc0.copy() # reset the cycle in case it has been manipulated

        self.i = 1 # time step counter
        while self.i < len(self.cyc.cycSecs):
            self.sim_drive_step()
        
        if self.sim_params.missed_trace_correction: 
            self.cyc.cycSecs = self.cyc.secs.cumsum() # correct cycSecs based on actual trace

        if (self.cyc.secs > 5).any():
            print('Max time dilation factor =', (round(self.cyc.secs.max(), 3)))
            print('Warning: large time steps affect accuracy significantly.')

    def sim_drive_step(self):
        """Step through 1 time step."""

        self.set_misc_calcs(self.i)
        self.set_comp_lims(self.i)
        self.set_power_calcs(self.i)
        self.set_ach_speed(self.i)
        self.set_hybrid_cont_calcs(self.i)
        self.set_fc_forced_state(self.i) # can probably be *mostly* done with list comprehension in post processing
        self.set_hybrid_cont_decisions(self.i)
        self.set_fc_power(self.i)

        if self.sim_params.missed_trace_correction:
            time_dilation_factor = [1, 1]
            if self.distMeters[self.i] > 0:
                time_dilation_factor[0] = 1.1
                time_dilation_factor[1] =  min(max(
                    (self.cyc0.cycDistMeters[:self.i].sum() - self.distMeters[:self.i].sum()
                     + self.distMeters[self.i]) / self.distMeters[self.i] + 1,
                    self.sim_params.min_time_dilation),
                    self.sim_params.max_time_dilation)

            # loop to iterate until time dilation factor converges
            while abs(time_dilation_factor[-1] - time_dilation_factor[-2]) / \
                abs(time_dilation_factor[-2]) > self.sim_params.time_dilation_tol:
                self.cyc.secs[self.i] = self.cyc0.secs[self.i] * \
                    time_dilation_factor[-1]
                self.cyc.cycDistMeters[self.i] = self.cyc.cycMps[self.i] * self.cyc.secs[self.i]
                # grade probably does not need to be updated because distance is not supposed to be changing
                # self.cyc.cycGrade[self.i] = np.interp(
                #     self.cyc.cycDistMeters[:self.i].sum(), 
                #     self.cyc0.cycDistMeters.cumsum(), self.cyc0.cycGrade)
                self.set_misc_calcs(self.i)
                self.set_comp_lims(self.i)
                self.set_power_calcs(self.i)
                self.set_ach_speed(self.i)
                self.set_hybrid_cont_calcs(self.i)
                self.set_fc_forced_state(self.i) # can probably be *mostly* done with list comprehension in post processing
                self.set_hybrid_cont_decisions(self.i)
                self.set_fc_power(self.i)
                time_dilation_factor.append(min(max(
                    (self.cyc0.cycDistMeters[:self.i].sum() - self.distMeters[:self.i].sum()
                     + self.distMeters[self.i]) / self.distMeters[self.i] + 1,
                    self.sim_params.min_time_dilation),
                    self.sim_params.max_time_dilation))
            
            self.trace_miss_iters[self.i] = len(time_dilation_factor)


        self.i += 1 # increment time step counter

    def set_misc_calcs(self, i):
        """Sets misc. calculations at time step 'i'
        Arguments:
        ----------
        i: index of time step"""
        a = 666
        # if cycle iteration is used, auxInKw must be re-zeroed to trigger the below if statement
        if (self.auxInKw[i:] == 0).all():
            # if all elements after i-1 are zero, trigger default behavior; otherwise, use override value 
            if self.veh.noElecAux == True:
                self.auxInKw[i] = self.veh.auxKw / self.veh.altEff
            else:
                self.auxInKw[i] = self.veh.auxKw            
        b = 666
        # Is SOC below min threshold?
        if self.soc[i-1] < (self.veh.minSoc + self.veh.percHighAccBuf):
            self.reachedBuff[i] = 0
        else:
            self.reachedBuff[i] = 1

        # Does the engine need to be on for low SOC or high acceleration
        if self.soc[i-1] < self.veh.minSoc or (self.highAccFcOnTag[i-1] == 1 and self.reachedBuff[i] == 0):
            self.highAccFcOnTag[i] = 1
        else:
            self.highAccFcOnTag[i] = 0
        self.maxTracMps[i] = self.mpsAch[i-1] + (self.veh.maxTracMps2 * self.cyc.secs[i])

    def set_comp_lims(self, i):
        """Sets component limits for time step 'i'
        Arguments
        ------------
        i: index of time step
        initSoc: initial SOC for electrified vehicles"""

        # max fuel storage power output
        self.curMaxFsKwOut[i] = min(self.veh.maxFuelStorKw, self.fsKwOutAch[i-1] + (
            (self.veh.maxFuelStorKw / self.veh.fuelStorSecsToPeakPwr) * (self.cyc.secs[i])))
        # maximum fuel storage power output rate of change
        self.fcTransLimKw[i] = self.fcKwOutAch[i-1] + \
            ((self.veh.maxFuelConvKw / self.veh.fuelConvSecsToPeakPwr) * (self.cyc.secs[i]))

        self.fcMaxKwIn[i] = min(self.curMaxFsKwOut[i], self.veh.maxFuelStorKw)
        self.fcFsLimKw[i] = self.veh.fcMaxOutkW
        self.curMaxFcKwOut[i] = min(
            self.veh.maxFuelConvKw, self.fcFsLimKw[i], self.fcTransLimKw[i])

        # *** I think self.veh.maxEssKw should also be in the following
        # boolean condition
        if self.veh.maxEssKwh == 0 or self.soc[i-1] < self.veh.minSoc:
            self.essCapLimDischgKw[i] = 0.0

        else:
            self.essCapLimDischgKw[i] = (
                self.veh.maxEssKwh * np.sqrt(self.veh.essRoundTripEff)) * 3600.0 * (self.soc[i-1] - self.veh.minSoc) / (self.cyc.secs[i])
        self.curMaxEssKwOut[i] = min(
            self.veh.maxEssKw, self.essCapLimDischgKw[i])

        if self.veh.maxEssKwh == 0 or self.veh.maxEssKw == 0:
            self.essCapLimChgKw[i] = 0

        else:
            self.essCapLimChgKw[i] = max(((self.veh.maxSoc - self.soc[i-1]) * self.veh.maxEssKwh * (1 /
                                                                                            np.sqrt(self.veh.essRoundTripEff))) / ((self.cyc.secs[i]) * (1 / 3600.0)), 0)

        self.curMaxEssChgKw[i] = min(self.essCapLimChgKw[i], self.veh.maxEssKw)

        # Current maximum electrical power that can go toward propulsion, not including motor limitations
        if self.veh.fcEffType == 4:
            self.curMaxElecKw[i] = self.curMaxFcKwOut[i] + self.curMaxRoadwayChgKw[i] + \
                self.curMaxEssKwOut[i] - self.auxInKw[i]

        else:
            self.curMaxElecKw[i] = self.curMaxRoadwayChgKw[i] + \
                self.curMaxEssKwOut[i] - self.auxInKw[i]

        # Current maximum electrical power that can go toward propulsion, including motor limitations
        self.curMaxAvailElecKw[i] = min(
            self.curMaxElecKw[i], self.veh.mcMaxElecInKw)

        if self.curMaxElecKw[i] > 0:
            # limit power going into e-machine controller to
            if self.curMaxAvailElecKw[i] == max(self.veh.mcKwInArray):
                self.mcElecInLimKw[i] = min(
                    self.veh.mcKwOutArray[-1], self.veh.maxMotorKw)
            else:
                self.mcElecInLimKw[i] = min(self.veh.mcKwOutArray[np.argmax(self.veh.mcKwInArray > min(max(self.veh.mcKwInArray) -
                                                                                                0.01, self.curMaxAvailElecKw[i])) - 1], self.veh.maxMotorKw)
        else:
            self.mcElecInLimKw[i] = 0.0

        # Motor transient power limit
        self.mcTransiLimKw[i] = abs(
            self.mcMechKwOutAch[i-1]) + ((self.veh.maxMotorKw / self.veh.motorSecsToPeakPwr) * (self.cyc.secs[i]))

        self.curMaxMcKwOut[i] = max(
            min(self.mcElecInLimKw[i], self.mcTransiLimKw[i], 
            np.float64(0 if self.veh.stopStart else 1) * self.veh.maxMotorKw),
            -self.veh.maxMotorKw)

        if self.curMaxMcKwOut[i] == 0:
            self.curMaxMcElecKwIn[i] = 0
        else:
            if self.curMaxMcKwOut[i] == self.veh.maxMotorKw:
                self.curMaxMcElecKwIn[i] = self.curMaxMcKwOut[i] / \
                    self.veh.mcFullEffArray[-1]
            else:
                self.curMaxMcElecKwIn[i] = self.curMaxMcKwOut[i] / self.veh.mcFullEffArray[max(1, np.argmax(self.veh.mcKwOutArray
                                            > min(self.veh.maxMotorKw - 0.01, self.curMaxMcKwOut[i])) - 1)]

        if self.veh.maxMotorKw == 0:
            self.essLimMcRegenPercKw[i] = 0.0

        else:
            self.essLimMcRegenPercKw[i] = min(
                (self.curMaxEssChgKw[i] + self.auxInKw[i]) / self.veh.maxMotorKw, 1)
        if self.curMaxEssChgKw[i] == 0:
            self.essLimMcRegenKw[i] = 0.0

        else:
            if self.veh.maxMotorKw == self.curMaxEssChgKw[i] - self.curMaxRoadwayChgKw[i]:
                self.essLimMcRegenKw[i] = min(
                    self.veh.maxMotorKw, self.curMaxEssChgKw[i] / self.veh.mcFullEffArray[-1])
            else:
                self.essLimMcRegenKw[i] = min(self.veh.maxMotorKw, self.curMaxEssChgKw[i] / self.veh.mcFullEffArray
                                                [max(1, np.argmax(self.veh.mcKwOutArray > min(self.veh.maxMotorKw - 0.01, self.curMaxEssChgKw[i] - self.curMaxRoadwayChgKw[i])) - 1)])

        self.curMaxMechMcKwIn[i] = min(
            self.essLimMcRegenKw[i], self.veh.maxMotorKw)
        self.curMaxTracKw[i] = (((self.veh.wheelCoefOfFric * self.veh.driveAxleWeightFrac * self.veh.vehKg * self.props.gravityMPerSec2)
                                    / (1 + ((self.veh.vehCgM * self.veh.wheelCoefOfFric) / self.veh.wheelBaseM))) / 1000.0) * (self.maxTracMps[i])

        if self.veh.fcEffType == 4:

            if self.veh.noElecSys == True or self.veh.noElecAux == True or self.highAccFcOnTag[i] == 1:
                self.curMaxTransKwOut[i] = min(
                    (self.curMaxMcKwOut[i] - self.auxInKw[i]) * self.veh.transEff, self.curMaxTracKw[i] / self.veh.transEff)
                self.debug_flag[i] = 1

            else:
                self.curMaxTransKwOut[i] = min((self.curMaxMcKwOut[i] - min(
                    self.curMaxElecKw[i], 0)) * self.veh.transEff, self.curMaxTracKw[i] / self.veh.transEff)
                self.debug_flag[i] = 2

        else:

            if self.veh.noElecSys == True or self.veh.noElecAux == True or self.highAccFcOnTag[i] == 1:
                self.curMaxTransKwOut[i] = min((self.curMaxMcKwOut[i] + self.curMaxFcKwOut[i] -
                                                self.auxInKw[i]) * self.veh.transEff, self.curMaxTracKw[i] / self.veh.transEff)
                self.debug_flag[i] = 3

            else:
                self.curMaxTransKwOut[i] = min((self.curMaxMcKwOut[i] + self.curMaxFcKwOut[i] -
                                                min(self.curMaxElecKw[i], 0)) * self.veh.transEff, self.curMaxTracKw[i] / self.veh.transEff)
                self.debug_flag[i] = 4
        
    def set_power_calcs(self, i):
        """Calculate power requirements to meet cycle and determine if
        cycle can be met.  
        Arguments
        ------------
        i: index of time step"""

        self.cycDragKw[i] = 0.5 * self.props.airDensityKgPerM3 * self.veh.dragCoef * \
            self.veh.frontalAreaM2 * \
            (((self.mpsAch[i-1] + self.cyc.cycMps[i]) / 2.0)**3) / 1000.0
        self.cycAccelKw[i] = (self.veh.vehKg / (2.0 * (self.cyc.secs[i]))) * \
            ((self.cyc.cycMps[i]**2) - (self.mpsAch[i-1]**2)) / 1000.0
        self.cycAscentKw[i] = self.props.gravityMPerSec2 * np.sin(np.arctan(
            self.cyc.cycGrade[i])) * self.veh.vehKg * ((self.mpsAch[i-1] + self.cyc.cycMps[i]) / 2.0) / 1000.0
        self.cycTracKwReq[i] = self.cycDragKw[i] + \
            self.cycAccelKw[i] + self.cycAscentKw[i]
        self.spareTracKw[i] = self.curMaxTracKw[i] - self.cycTracKwReq[i]
        self.cycRrKw[i] = self.props.gravityMPerSec2 * self.veh.wheelRrCoef * \
            self.veh.vehKg * ((self.mpsAch[i-1] + self.cyc.cycMps[i]) / 2.0) / 1000.0
        self.cycWheelRadPerSec[i] = self.cyc.cycMps[i] / self.veh.wheelRadiusM
        self.cycTireInertiaKw[i] = (((0.5) * self.veh.wheelInertiaKgM2 * (self.veh.numWheels * (self.cycWheelRadPerSec[i]**2.0)) / self.cyc.secs[i]) -
                                    ((0.5) * self.veh.wheelInertiaKgM2 * (self.veh.numWheels * ((self.mpsAch[i-1] / self.veh.wheelRadiusM)**2.0)) / self.cyc.secs[i])) / 1000.0

        self.cycWheelKwReq[i] = self.cycTracKwReq[i] + \
            self.cycRrKw[i] + self.cycTireInertiaKw[i]
        self.regenContrLimKwPerc[i] = self.veh.maxRegen / (1 + self.veh.regenA * np.exp(-self.veh.regenB * (
            (self.cyc.cycMph[i] + self.mpsAch[i-1] * params.mphPerMps) / 2.0 + 1 - 0)))
        self.cycRegenBrakeKw[i] = max(min(
            self.curMaxMechMcKwIn[i] * self.veh.transEff, self.regenContrLimKwPerc[i] * -self.cycWheelKwReq[i]), 0)
        self.cycFricBrakeKw[i] = - \
            min(self.cycRegenBrakeKw[i] + self.cycWheelKwReq[i], 0)
        self.cycTransKwOutReq[i] = self.cycWheelKwReq[i] + \
            self.cycFricBrakeKw[i]

        if self.cycTransKwOutReq[i] <= self.curMaxTransKwOut[i]:
            self.cycMet[i] = 1
            self.transKwOutAch[i] = self.cycTransKwOutReq[i]

        else:
            self.cycMet[i] = -1
            self.transKwOutAch[i] = self.curMaxTransKwOut[i]
        
    def set_ach_speed(self, i):
        """Calculate actual speed achieved if vehicle hardware cannot achieve trace speed.
        Arguments
        ------------
        i: index of time step"""

        # Cycle is met
        if self.cycMet[i] == 1:
            self.mpsAch[i] = self.cyc.cycMps[i]

        #Cycle is not met
        else:

            def newton_mps_estimate(Totals):
                t3 = Totals[0]
                t2 = Totals[1]
                t1 = Totals[2]
                t0 = Totals[3]
                xs = []
                ys = []
                ms = []
                bs = []
                # initial guess
                xi = max(1.0, self.mpsAch[i-1])
                # stop criteria
                max_iter = 100
                xtol = 1e-18
                # solver gain
                g = 0.8
                yi = t3 * xi ** 3 + t2 * xi ** 2 + t1 * xi + t0
                mi = 3 * t3 * xi ** 2 + 2 * t2 * xi + t1
                bi = yi - xi * mi
                xs.append(xi)
                ys.append(yi)
                ms.append(mi)
                bs.append(bi)
                iterate = 1
                converged = False
                while iterate < max_iter and not(converged):
                    xi = xs[-1] * (1 - g) - g * bs[-1] / ms[-1]
                    yi = t3 * xi ** 3 + t2 * xi ** 2 + t1 * xi + t0
                    mi = 3 * t3 * xi ** 2 + 2 * t2 * xi + t1
                    bi = yi - xi * mi
                    xs.append(xi)
                    ys.append(yi)
                    ms.append(mi)
                    bs.append(bi)
                    converged = abs((xs[-1] - xs[-2]) / xs[-2]) < xtol 
                    iterate += 1

                _ys = [abs(y) for y in ys]
                return xs[_ys.index(min(_ys))]

            Drag3 = (1.0 / 16.0) * self.props.airDensityKgPerM3 * \
                self.veh.dragCoef * self.veh.frontalAreaM2
            Accel2 = self.veh.vehKg / (2.0 * (self.cyc.secs[i]))
            Drag2 = (3.0 / 16.0) * self.props.airDensityKgPerM3 * \
                self.veh.dragCoef * self.veh.frontalAreaM2 * self.mpsAch[i-1]
            Wheel2 = 0.5 * self.veh.wheelInertiaKgM2 * \
                self.veh.numWheels / (self.cyc.secs[i] * (self.veh.wheelRadiusM**2))
            Drag1 = (3.0 / 16.0) * self.props.airDensityKgPerM3 * self.veh.dragCoef * \
                self.veh.frontalAreaM2 * ((self.mpsAch[i-1])**2)
            Roll1 = (self.props.gravityMPerSec2 * self.veh.wheelRrCoef * self.veh.vehKg / 2.0)
            Ascent1 = (self.props.gravityMPerSec2 *
                        np.sin(np.arctan(self.cyc.cycGrade[i])) * self.veh.vehKg / 2.0)
            Accel0 = - \
                (self.veh.vehKg * ((self.mpsAch[i-1])**2)) / (2.0 * (self.cyc.secs[i]))
            Drag0 = (1.0 / 16.0) * self.props.airDensityKgPerM3 * self.veh.dragCoef * \
                self.veh.frontalAreaM2 * ((self.mpsAch[i-1])**3)
            Roll0 = (self.props.gravityMPerSec2 * self.veh.wheelRrCoef *
                        self.veh.vehKg * self.mpsAch[i-1] / 2.0)
            Ascent0 = (
                self.props.gravityMPerSec2 * np.sin(np.arctan(self.cyc.cycGrade[i])) * self.veh.vehKg * self.mpsAch[i-1] / 2.0)
            Wheel0 = -((0.5 * self.veh.wheelInertiaKgM2 * self.veh.numWheels *
                        (self.mpsAch[i-1]**2)) / (self.cyc.secs[i] * (self.veh.wheelRadiusM**2)))

            Total3 = Drag3 / 1e3
            Total2 = (Accel2 + Drag2 + Wheel2) / 1e3
            Total1 = (Drag1 + Roll1 + Ascent1) / 1e3
            Total0 = (Accel0 + Drag0 + Roll0 + Ascent0 + Wheel0) / \
                1e3 - self.curMaxTransKwOut[i]

            Total = np.array([Total3, Total2, Total1, Total0])
            self.mpsAch[i] = newton_mps_estimate(Total)

        self.mphAch[i] = self.mpsAch[i] * params.mphPerMps
        self.distMeters[i] = self.mpsAch[i] * self.cyc.secs[i]
        self.distMiles[i] = self.distMeters[i] * (1.0 / params.metersPerMile)
        
    def set_hybrid_cont_calcs(self, i):
        """Hybrid control calculations.  
        Arguments
        ------------
        i: index of time step"""

        if self.transKwOutAch[i] > 0:
            self.transKwInAch[i] = self.transKwOutAch[i] / self.veh.transEff
        else:
            self.transKwInAch[i] = self.transKwOutAch[i] * self.veh.transEff

        if self.cycMet[i] == 1:

            if self.veh.fcEffType == 4:
                self.minMcKw2HelpFc[i] = max(
                    self.transKwInAch[i], -self.curMaxMechMcKwIn[i])

            else:
                self.minMcKw2HelpFc[i] = max(
                    self.transKwInAch[i] - self.curMaxFcKwOut[i], -self.curMaxMechMcKwIn[i])
        else:
            self.minMcKw2HelpFc[i] = max(
                self.curMaxMcKwOut[i], -self.curMaxMechMcKwIn[i])

        if self.veh.noElecSys == True:
            self.regenBufferSoc[i] = 0

        elif self.veh.chargingOn:
            self.regenBufferSoc[i] = max(
                self.veh.maxSoc - (self.veh.maxRegenKwh / self.veh.maxEssKwh), (self.veh.maxSoc + self.veh.minSoc) / 2)

        else:
            self.regenBufferSoc[i] = max(((self.veh.maxEssKwh * self.veh.maxSoc) - (0.5 * self.veh.vehKg * (self.cyc.cycMps[i]**2) * (1.0 / 1000)
                                                                            * (1.0 / 3600) * self.veh.motorPeakEff * self.veh.maxRegen)) / self.veh.maxEssKwh, self.veh.minSoc)

            self.essRegenBufferDischgKw[i] = min(self.curMaxEssKwOut[i], max(
                0, (self.soc[i-1] - self.regenBufferSoc[i]) * self.veh.maxEssKwh * 3600 / self.cyc.secs[i]))

            self.maxEssRegenBufferChgKw[i] = min(max(
                0, (self.regenBufferSoc[i] - self.soc[i-1]) * self.veh.maxEssKwh * 3600.0 / self.cyc.secs[i]), self.curMaxEssChgKw[i])

        if self.veh.noElecSys == True:
            self.accelBufferSoc[i] = 0

        else:
            self.accelBufferSoc[i] = min(max((((((((self.veh.maxAccelBufferMph * (1 / params.mphPerMps))**2)) - ((self.cyc.cycMps[i]**2))) /
                                                (((self.veh.maxAccelBufferMph * (1 / params.mphPerMps))**2))) * (min(self.veh.maxAccelBufferPercOfUseableSoc * \
                                                                            (self.veh.maxSoc - self.veh.minSoc), self.veh.maxRegenKwh / self.veh.maxEssKwh) * self.veh.maxEssKwh)) / self.veh.maxEssKwh) + \
                self.veh.minSoc, self.veh.minSoc), self.veh.maxSoc)

            self.essAccelBufferChgKw[i] = max(
                0, (self.accelBufferSoc[i] - self.soc[i-1]) * self.veh.maxEssKwh * 3600.0 / self.cyc.secs[i])
            self.maxEssAccelBufferDischgKw[i] = min(max(
                0, (self.soc[i-1] - self.accelBufferSoc[i]) * self.veh.maxEssKwh * 3600 / self.cyc.secs[i]), self.curMaxEssKwOut[i])

        if self.regenBufferSoc[i] < self.accelBufferSoc[i]:
            self.essAccelRegenDischgKw[i] = max(min(((self.soc[i-1] - (self.regenBufferSoc[i] + self.accelBufferSoc[i]) / 2) * self.veh.maxEssKwh * 3600.0) /
                                                    self.cyc.secs[i], self.curMaxEssKwOut[i]), -self.curMaxEssChgKw[i])

        elif self.soc[i-1] > self.regenBufferSoc[i]:
            self.essAccelRegenDischgKw[i] = max(min(
                self.essRegenBufferDischgKw[i], self.curMaxEssKwOut[i]), -self.curMaxEssChgKw[i])

        elif self.soc[i-1] < self.accelBufferSoc[i]:
            self.essAccelRegenDischgKw[i] = max(
                min(-1.0 * self.essAccelBufferChgKw[i], self.curMaxEssKwOut[i]), -self.curMaxEssChgKw[i])

        else:
            self.essAccelRegenDischgKw[i] = max(
                min(0, self.curMaxEssKwOut[i]), -self.curMaxEssChgKw[i])

        self.fcKwGapFrEff[i] = abs(self.transKwOutAch[i] - self.veh.maxFcEffKw)

        if self.veh.noElecSys == True:
            self.mcElectInKwForMaxFcEff[i] = 0

        elif self.transKwOutAch[i] < self.veh.maxFcEffKw:

            if self.fcKwGapFrEff[i] == self.veh.maxMotorKw:
                self.mcElectInKwForMaxFcEff[i] = self.fcKwGapFrEff[i] / \
                    self.veh.mcFullEffArray[-1] * -1
            else:
                self.mcElectInKwForMaxFcEff[i] = self.fcKwGapFrEff[i] / self.veh.mcFullEffArray[max(
                    1, np.argmax(self.veh.mcKwOutArray > min(self.veh.maxMotorKw - 0.01, self.fcKwGapFrEff[i])) - 1)] * -1

        else:

            if self.fcKwGapFrEff[i] == self.veh.maxMotorKw:
                self.mcElectInKwForMaxFcEff[i] = self.veh.mcKwInArray[len(
                    self.veh.mcKwInArray) - 1]
            else:
                self.mcElectInKwForMaxFcEff[i] = self.veh.mcKwInArray[np.argmax(
                    self.veh.mcKwOutArray > min(self.veh.maxMotorKw - 0.01, self.fcKwGapFrEff[i])) - 1]

        if self.veh.noElecSys == True:
            self.electKwReq4AE[i] = 0

        elif self.transKwInAch[i] > 0:
            if self.transKwInAch[i] == self.veh.maxMotorKw:

                self.electKwReq4AE[i] = self.transKwInAch[i] / \
                    self.veh.mcFullEffArray[-1] + self.auxInKw[i]
            else:
                self.electKwReq4AE[i] = self.transKwInAch[i] / self.veh.mcFullEffArray[max(1, np.argmax(
                    self.veh.mcKwOutArray > min(self.veh.maxMotorKw - 0.01, self.transKwInAch[i])) - 1)] + self.auxInKw[i]

        else:
            self.electKwReq4AE[i] = 0

        self.prevfcTimeOn[i] = self.fcTimeOn[i-1]

        # some conditions in the following if statement have a buffer of 1e-6 to prevent false positives/negatives because these have been encountered in practice.   
        if self.veh.maxFuelConvKw == 0:
            self.canPowerAllElectrically[i] = self.accelBufferSoc[i] < self.soc[i-1] and  \
                (self.transKwInAch[i] - 1e-6) <= self.curMaxMcKwOut[i] and \
                (self.electKwReq4AE[i] < self.curMaxElecKw[i] or self.veh.maxFuelConvKw == 0)

        else:
            self.canPowerAllElectrically[i] = self.accelBufferSoc[i] < self.soc[i-1] and \
                (self.transKwInAch[i] - 1e-6) <= self.curMaxMcKwOut[i] and \
                (self.electKwReq4AE[i] < self.curMaxElecKw[i] or self.veh.maxFuelConvKw == 0) \
                and ((self.cyc.cycMph[i] - 1e-6) <= self.veh.mphFcOn or self.veh.chargingOn) and \
                self.electKwReq4AE[i] <= self.veh.kwDemandFcOn

        if self.canPowerAllElectrically[i]:

            if self.transKwInAch[i] < self.auxInKw[i]:
                self.desiredEssKwOutForAE[i] = self.auxInKw[i] + \
                    self.transKwInAch[i]

            elif self.regenBufferSoc[i] < self.accelBufferSoc[i]:
                self.desiredEssKwOutForAE[i] = self.essAccelRegenDischgKw[i]

            elif self.soc[i-1] > self.regenBufferSoc[i]:
                self.desiredEssKwOutForAE[i] = self.essRegenBufferDischgKw[i]

            elif self.soc[i-1] < self.accelBufferSoc[i]:
                self.desiredEssKwOutForAE[i] = -self.essAccelBufferChgKw[i]

            else:
                self.desiredEssKwOutForAE[i] = self.transKwInAch[i] + \
                    self.auxInKw[i] - self.curMaxRoadwayChgKw[i]

        else:   
            self.desiredEssKwOutForAE[i] = 0

        if self.canPowerAllElectrically[i]:
            self.essAEKwOut[i] = max(-self.curMaxEssChgKw[i], -self.maxEssRegenBufferChgKw[i], min(0, self.curMaxRoadwayChgKw[i] - (
                self.transKwInAch[i] + self.auxInKw[i])), min(self.curMaxEssKwOut[i], self.desiredEssKwOutForAE[i]))

        else:
            self.essAEKwOut[i] = 0

        self.erAEKwOut[i] = min(max(0, self.transKwInAch[i] + self.auxInKw[i] - self.essAEKwOut[i]), self.curMaxRoadwayChgKw[i])
    
    def set_fc_forced_state(self, i):
        """Calculate control variables related to engine on/off state
        Arguments       
        ------------
        i: index of time step"""
        # force fuel converter on if it was on in the previous time step, but only if fc
        # has not been on longer than minFcTimeOn
        if self.prevfcTimeOn[i] > 0 and self.prevfcTimeOn[i] < self.veh.minFcTimeOn - self.cyc.secs[i]:
            self.fcForcedOn[i] = True
        else:
            self.fcForcedOn[i] = False

        if self.fcForcedOn[i] == False or self.canPowerAllElectrically[i] == False:
            self.fcForcedState[i] = 1
            self.mcMechKw4ForcedFc[i] = 0

        elif self.transKwInAch[i] < 0:
            self.fcForcedState[i] = 2
            self.mcMechKw4ForcedFc[i] = self.transKwInAch[i]

        elif self.veh.maxFcEffKw == self.transKwInAch[i]:
            self.fcForcedState[i] = 3
            self.mcMechKw4ForcedFc[i] = 0

        elif self.veh.idleFcKw > self.transKwInAch[i] and self.cycAccelKw[i] >= 0:
            self.fcForcedState[i] = 4
            self.mcMechKw4ForcedFc[i] = self.transKwInAch[i] - self.veh.idleFcKw

        elif self.veh.maxFcEffKw > self.transKwInAch[i]:
            self.fcForcedState[i] = 5
            self.mcMechKw4ForcedFc[i] = 0

        else:
            self.fcForcedState[i] = 6
            self.mcMechKw4ForcedFc[i] = self.transKwInAch[i] - \
                self.veh.maxFcEffKw

    def set_hybrid_cont_decisions(self, i):
        """Hybrid control decisions.
        Arguments
        ------------
        i: index of time step"""

        if (-self.mcElectInKwForMaxFcEff[i] - self.curMaxRoadwayChgKw[i]) > 0:
            self.essDesiredKw4FcEff[i] = (-self.mcElectInKwForMaxFcEff[i] -
                                            self.curMaxRoadwayChgKw[i]) * self.veh.essDischgToFcMaxEffPerc

        else:
            self.essDesiredKw4FcEff[i] = (-self.mcElectInKwForMaxFcEff[i] - \
                                            self.curMaxRoadwayChgKw[i]) * self.veh.essChgToFcMaxEffPerc

        if self.accelBufferSoc[i] > self.regenBufferSoc[i]:
            self.essKwIfFcIsReq[i] = min(self.curMaxEssKwOut[i], self.veh.mcMaxElecInKw + self.auxInKw[i], self.curMaxMcElecKwIn[i] + self.auxInKw[i],
                                            max(-self.curMaxEssChgKw[i], self.essAccelRegenDischgKw[i]))

        elif self.essRegenBufferDischgKw[i] > 0:
            self.essKwIfFcIsReq[i] = min(self.curMaxEssKwOut[i], self.veh.mcMaxElecInKw + self.auxInKw[i], self.curMaxMcElecKwIn[i] + self.auxInKw[i],
                                            max(-self.curMaxEssChgKw[i], min(self.essAccelRegenDischgKw[i], self.mcElecInLimKw[i] + self.auxInKw[i], max(self.essRegenBufferDischgKw[i], self.essDesiredKw4FcEff[i]))))

        elif self.essAccelBufferChgKw[i] > 0:
            self.essKwIfFcIsReq[i] = min(self.curMaxEssKwOut[i], self.veh.mcMaxElecInKw + self.auxInKw[i], self.curMaxMcElecKwIn[i] + self.auxInKw[i],
                                            max(-self.curMaxEssChgKw[i], max(-1 * self.maxEssRegenBufferChgKw[i], min(-self.essAccelBufferChgKw[i], self.essDesiredKw4FcEff[i]))))

        elif self.essDesiredKw4FcEff[i] > 0:
            self.essKwIfFcIsReq[i] = min(self.curMaxEssKwOut[i], self.veh.mcMaxElecInKw + self.auxInKw[i], self.curMaxMcElecKwIn[i] + self.auxInKw[i],
                                            max(-self.curMaxEssChgKw[i], min(self.essDesiredKw4FcEff[i], self.maxEssAccelBufferDischgKw[i])))

        else:
            self.essKwIfFcIsReq[i] = min(self.curMaxEssKwOut[i], self.veh.mcMaxElecInKw + self.auxInKw[i], self.curMaxMcElecKwIn[i] + self.auxInKw[i],
                                            max(-self.curMaxEssChgKw[i], max(self.essDesiredKw4FcEff[i], -self.maxEssRegenBufferChgKw[i])))

        self.erKwIfFcIsReq[i] = max(0, min(self.curMaxRoadwayChgKw[i], self.curMaxMechMcKwIn[i],
                                    self.essKwIfFcIsReq[i] - self.mcElecInLimKw[i] + self.auxInKw[i]))

        self.mcElecKwInIfFcIsReq[i] = self.essKwIfFcIsReq[i] + self.erKwIfFcIsReq[i] - self.auxInKw[i]

        if self.veh.noElecSys == True:
            self.mcKwIfFcIsReq[i] = 0

        elif self.mcElecKwInIfFcIsReq[i] == 0:
            self.mcKwIfFcIsReq[i] = 0

        elif self.mcElecKwInIfFcIsReq[i] > 0:

            if self.mcElecKwInIfFcIsReq[i] == max(self.veh.mcKwInArray):
                self.mcKwIfFcIsReq[i] = self.mcElecKwInIfFcIsReq[i] * \
                    self.veh.mcFullEffArray[-1]
            else:
                self.mcKwIfFcIsReq[i] = self.mcElecKwInIfFcIsReq[i] * self.veh.mcFullEffArray[max(1, np.argmax(
                    self.veh.mcKwInArray > min(max(self.veh.mcKwInArray) - 0.01, self.mcElecKwInIfFcIsReq[i])) - 1)]

        else:
            if self.mcElecKwInIfFcIsReq[i] * -1 == max(self.veh.mcKwInArray):
                self.mcKwIfFcIsReq[i] = self.mcElecKwInIfFcIsReq[i] / \
                    self.veh.mcFullEffArray[-1]
            else:
                self.mcKwIfFcIsReq[i] = self.mcElecKwInIfFcIsReq[i] / (self.veh.mcFullEffArray[max(1, np.argmax(
                    self.veh.mcKwInArray > min(max(self.veh.mcKwInArray) - 0.01, self.mcElecKwInIfFcIsReq[i] * -1)) - 1)])

        if self.veh.maxMotorKw == 0:
            self.mcMechKwOutAch[i] = 0

        elif self.fcForcedOn[i] == True and self.canPowerAllElectrically[i] == True and (self.veh.vehPtType == 2.0 or self.veh.vehPtType == 3.0) and self.veh.fcEffType !=4:
            self.mcMechKwOutAch[i] = self.mcMechKw4ForcedFc[i]

        elif self.transKwInAch[i] <= 0:

            if self.veh.fcEffType !=4 and self.veh.maxFuelConvKw > 0:
                if self.canPowerAllElectrically[i] == 1:
                    self.mcMechKwOutAch[i] = - \
                        min(self.curMaxMechMcKwIn[i], -self.transKwInAch[i])
                else:
                    self.mcMechKwOutAch[i] = min(-min(self.curMaxMechMcKwIn[i], -self.transKwInAch[i]),
                                                    max(-self.curMaxFcKwOut[i], self.mcKwIfFcIsReq[i]))
            else:
                self.mcMechKwOutAch[i] = min(
                    -min(self.curMaxMechMcKwIn[i], -self.transKwInAch[i]), -self.transKwInAch[i])

        elif self.canPowerAllElectrically[i] == 1:
            self.mcMechKwOutAch[i] = self.transKwInAch[i]

        else:
            self.mcMechKwOutAch[i] = max(
                self.minMcKw2HelpFc[i], self.mcKwIfFcIsReq[i])

        if self.mcMechKwOutAch[i] == 0:
            self.mcElecKwInAch[i] = 0.0
            self.motor_index_debug[i] = 0

        elif self.mcMechKwOutAch[i] < 0:

            if self.mcMechKwOutAch[i] * -1 == max(self.veh.mcKwInArray):
                self.mcElecKwInAch[i] = self.mcMechKwOutAch[i] * \
                    self.veh.mcFullEffArray[-1]
            else:
                self.mcElecKwInAch[i] = self.mcMechKwOutAch[i] * self.veh.mcFullEffArray[max(1, np.argmax(
                    self.veh.mcKwInArray > min(max(self.veh.mcKwInArray) - 0.01, self.mcMechKwOutAch[i] * -1)) - 1)]

        else:
            if self.veh.maxMotorKw == self.mcMechKwOutAch[i]:
                self.mcElecKwInAch[i] = self.mcMechKwOutAch[i] / \
                    self.veh.mcFullEffArray[-1]
            else:
                self.mcElecKwInAch[i] = self.mcMechKwOutAch[i] / self.veh.mcFullEffArray[max(1, np.argmax(
                    self.veh.mcKwOutArray > min(self.veh.maxMotorKw - 0.01, self.mcMechKwOutAch[i])) - 1)]

        if self.curMaxRoadwayChgKw[i] == 0:
            self.roadwayChgKwOutAch[i] = 0

        elif self.veh.fcEffType == 4:
            self.roadwayChgKwOutAch[i] = max(
                0, self.mcElecKwInAch[i], self.maxEssRegenBufferChgKw[i], self.essRegenBufferDischgKw[i], self.curMaxRoadwayChgKw[i])

        elif self.canPowerAllElectrically[i] == 1:
            self.roadwayChgKwOutAch[i] = self.erAEKwOut[i]

        else:
            self.roadwayChgKwOutAch[i] = self.erKwIfFcIsReq[i]

        self.minEssKw2HelpFc[i] = self.mcElecKwInAch[i] + self.auxInKw[i] - \
            self.curMaxFcKwOut[i] - self.roadwayChgKwOutAch[i]

        if self.veh.maxEssKw == 0 or self.veh.maxEssKwh == 0:
            self.essKwOutAch[i] = 0

        elif self.veh.fcEffType == 4:

            if self.transKwOutAch[i] >=0:
                self.essKwOutAch[i] = min(max(self.minEssKw2HelpFc[i], self.essDesiredKw4FcEff[i], self.essAccelRegenDischgKw[i]),
                                            self.curMaxEssKwOut[i], self.mcElecKwInAch[i] + self.auxInKw[i] - self.roadwayChgKwOutAch[i])

            else:
                self.essKwOutAch[i] = self.mcElecKwInAch[i] + \
                    self.auxInKw[i] - self.roadwayChgKwOutAch[i]

        elif self.highAccFcOnTag[i] == 1 or self.veh.noElecAux == True:
            self.essKwOutAch[i] = self.mcElecKwInAch[i] - \
                self.roadwayChgKwOutAch[i]

        else:
            self.essKwOutAch[i] = self.mcElecKwInAch[i] + \
                self.auxInKw[i] - self.roadwayChgKwOutAch[i]

        if self.veh.noElecSys == True:
            self.essCurKwh[i] = 0

        elif self.essKwOutAch[i] < 0:
            self.essCurKwh[i] = self.essCurKwh[i-1] - self.essKwOutAch[i] * \
                (self.cyc.secs[i] / 3600.0) * np.sqrt(self.veh.essRoundTripEff)

        else:
            self.essCurKwh[i] = self.essCurKwh[i-1] - self.essKwOutAch[i] * \
                (self.cyc.secs[i] / 3600.0) * (1 / np.sqrt(self.veh.essRoundTripEff))

        if self.veh.maxEssKwh == 0:
            self.soc[i] = 0.0

        else:
            self.soc[i] = self.essCurKwh[i] / self.veh.maxEssKwh

        if self.canPowerAllElectrically[i] == True and self.fcForcedOn[i] == False and self.fcKwOutAch[i] == 0:
            self.fcTimeOn[i] = 0
        else:
            self.fcTimeOn[i] = self.fcTimeOn[i-1] + self.cyc.secs[i]
    
    def set_fc_power(self, i):
        """Sets fcKwOutAch and fcKwInAch.
        Arguments
        ------------
        i: index of time step"""

        if self.veh.maxFuelConvKw == 0:
            self.fcKwOutAch[i] = 0

        elif self.veh.fcEffType == 4:
            self.fcKwOutAch[i] = min(self.curMaxFcKwOut[i], max(
                0, self.mcElecKwInAch[i] + self.auxInKw[i] - self.essKwOutAch[i] - self.roadwayChgKwOutAch[i]))

        elif self.veh.noElecSys == True or self.veh.noElecAux == True or self.highAccFcOnTag[i] == 1:
            self.fcKwOutAch[i] = min(self.curMaxFcKwOut[i], max(
                0, self.transKwInAch[i] - self.mcMechKwOutAch[i] + self.auxInKw[i]))

        else:
            self.fcKwOutAch[i] = min(self.curMaxFcKwOut[i], max(
                0, self.transKwInAch[i] - self.mcMechKwOutAch[i]))

        if self.fcKwOutAch[i] == 0:
            self.fcKwInAch[i] = 0.0
            self.fcKwOutAch_pct[i] = 0

        if self.veh.maxFuelConvKw == 0:
            self.fcKwOutAch_pct[i] = 0
        else:
            self.fcKwOutAch_pct[i] = self.fcKwOutAch[i] / self.veh.maxFuelConvKw

        # this series of if statments can probably be condensed to:
        # `self.fcKwInAch[i] = self.fcKwOutAch[i] / (self.veh.fcEffArray[max(1, np.argmax(
                # self.veh.fcKwOutArray > min(self.fcKwOutAch[i], self.veh.fcMaxOutkW - 0.001)) - 1)])`
        # and to be consistent with python's zero-based indexing should probably be changed to:
        # `self.fcKwInAch[i] = self.fcKwOutAch[i] / (self.veh.fcEffArray[max(0, np.argmax(
                # self.veh.fcKwOutArray > min(self.fcKwOutAch[i], self.veh.fcMaxOutkW - 0.001)) - 1)])`
        # This needs to be checked against excel
                
        if self.fcKwOutAch[i] == 0:
            self.fcKwInAch[i] = 0
        else:
            self.fcKwInAch[i] = self.fcKwOutAch[i] / (self.veh.fcEffArray[np.argmax(
                self.veh.fcKwOutArray > min(self.fcKwOutAch[i], self.veh.fcMaxOutkW)) - 1])

        self.fsKwOutAch[i] = self.fcKwInAch[i]

        self.fsKwhOutAch[i] = self.fsKwOutAch[i] * \
            self.cyc.secs[i] * (1 / 3600.0)

    def set_post_scalars(self):
        """Sets scalar variables that can be calculated after a cycle is run. 
        This includes mpgge, various energy metrics, and others"""

        if self.fsKwhOutAch.sum() == 0:
            self.mpgge = 0

        else:
            self.mpgge = self.distMiles.sum() / \
                (self.fsKwhOutAch.sum() * (1 / params.kWhPerGGE))

        self.roadwayChgKj = (self.roadwayChgKwOutAch * self.cyc.secs).sum()
        self.essDischgKj = - \
            (self.soc[-1] - self.soc[0]) * self.veh.maxEssKwh * 3600.0
        self.battery_kWh_per_mi  = (
            self.essDischgKj / 3600.0) / self.distMiles.sum()
        self.electric_kWh_per_mi  = (
            (self.roadwayChgKj + self.essDischgKj) / 3600.0) / self.distMiles.sum()
        self.fuelKj = (self.fsKwOutAch * self.cyc.secs).sum()

        if (self.fuelKj + self.roadwayChgKj) == 0:
            self.ess2fuelKwh  = 1.0

        else:
            self.ess2fuelKwh  = self.essDischgKj / (self.fuelKj + self.roadwayChgKj)

        if self.mpgge == 0:
            # hardcoded conversion
            self.Gallons_gas_equivalent_per_mile = self.electric_kWh_per_mi / params.kWhPerGGE
            grid_Gallons_gas_equivalent_per_mile = self.electric_kWh_per_mi / 33.7 / self.veh.chgEff

        else:
            self.Gallons_gas_equivalent_per_mile = 1 / \
                self.mpgge + self.electric_kWh_per_mi  / params.kWhPerGGE
            grid_Gallons_gas_equivalent_per_mile = 1 / self.mpgge + self.electric_kWh_per_mi / 33.7 / self.veh.chgEff

        self.grid_mpgge_elec = 1 / grid_Gallons_gas_equivalent_per_mile
        self.mpgge_elec = 1 / self.Gallons_gas_equivalent_per_mile

        # energy audit calcs
        self.dragKw = self.cycDragKw
        self.dragKj = (self.dragKw * self.cyc.secs).sum()
        self.ascentKw = self.cycAscentKw
        self.ascentKj = (self.ascentKw * self.cyc.secs).sum()
        self.rrKw = self.cycRrKw
        self.rrKj = (self.rrKw * self.cyc.secs).sum()

        self.essLossKw[1:] = np.array(
            [0 if (self.veh.maxEssKw == 0 or self.veh.maxEssKwh == 0)
            else -self.essKwOutAch[i] - (-self.essKwOutAch[i] * np.sqrt(self.veh.essRoundTripEff))
                if self.essKwOutAch[i] < 0
            else self.essKwOutAch[i] * (1.0 / np.sqrt(self.veh.essRoundTripEff)) - self.essKwOutAch[i]
            for i in range(1, len(self.cyc.cycSecs))])
        
        self.brakeKj = (self.cycFricBrakeKw * self.cyc.secs).sum()
        self.transKj = ((self.transKwInAch - self.transKwOutAch) * self.cyc.secs).sum()
        self.mcKj = ((self.mcElecKwInAch - self.mcMechKwOutAch) * self.cyc.secs).sum()
        self.essEffKj = (self.essLossKw * self.cyc.secs).sum()
        self.auxKj = (self.auxInKw * self.cyc.secs).sum()
        self.fcKj = ((self.fcKwInAch - self.fcKwOutAch) * self.cyc.secs).sum()
        
        self.netKj = self.dragKj + self.ascentKj + self.rrKj + self.brakeKj + self.transKj \
            + self.mcKj + self.essEffKj + self.auxKj + self.fcKj

        self.keKj = 0.5 * self.veh.vehKg * \
            (self.cyc.cycMps[0]**2 - self.cyc.cycMps[-1]**2) / 1000
        
        self.energyAuditError = ((self.roadwayChgKj + self.essDischgKj + self.fuelKj + self.keKj) - self.netKj) /\
            (self.roadwayChgKj + self.essDischgKj + self.fuelKj + self.keKj)

        if np.abs(self.energyAuditError) > params.ENERGY_AUDIT_ERROR_TOLERANCE:
            print('Warning: There is a problem with conservation of energy.')

        self.accelKw[1:] = (self.veh.vehKg / (2.0 * (self.cyc.secs[1:]))) * \
            ((self.mpsAch[1:]**2) - (self.mpsAch[:-1]**2)) / 1000.0 


<<<<<<< HEAD
class SimDriveClassic(SimDriveCore):
    """Class containing methods for running FASTSim vehicle 
    fuel economy simulations. This class is not compiled and will 
    run slower for large batch runs.
    Arguments:
    ----------
    cyc: cycle.Cycle instance
    veh: vehicle.Vehicle instance"""

    def sim_drive(self, initSoc=None):
        """Initialize and run sim_drive_walk as appropriate for vehicle attribute vehPtType.
        Arguments
        ------------
        initSoc: (optional) initial SOC for electrified vehicles.  
            Must be between 0 and 1."""

        if initSoc != None:
            if initSoc > 1.0 or initSoc < 0.0:
                print('Must enter a valid initial SOC between 0.0 and 1.0')
                print('Running standard initial SOC controls')
                initSoc = None

        if self.veh.vehPtType == 1:  # Conventional

            # If no EV / Hybrid components, no SOC considerations.

            initSoc = (self.veh.maxSoc + self.veh.minSoc) / 2.0

            self.sim_drive_walk(initSoc)

        elif self.veh.vehPtType == 2 and initSoc == None:  # HEV

            #####################################
            ### Charge Balancing Vehicle SOC ###
            #####################################

            # Charge balancing SOC for PHEV vehicle types. Iterating initsoc and comparing to final SOC.
            # Iterating until tolerance met or 30 attempts made.

            initSoc = (self.veh.maxSoc + self.veh.minSoc) / 2.0
            ess2fuelKwh = 1.0
            sim_count = 0
            while ess2fuelKwh > self.veh.essToFuelOkError and sim_count < 30:
                sim_count += 1
                self.sim_drive_walk(initSoc)
                fuelKj = np.sum(self.fsKwOutAch * self.cyc.secs)
                roadwayChgKj = np.sum(self.roadwayChgKwOutAch * self.cyc.secs)
                ess2fuelKwh = np.abs((self.soc[0] - self.soc[-1]) *
                                     self.veh.maxEssKwh * 3600 / (fuelKj + roadwayChgKj))
                initSoc = min(1.0, max(0.0, self.soc[-1]))

            self.sim_drive_walk(initSoc)

        elif (self.veh.vehPtType == 3 and initSoc == None):  # PHEV
            # To get this working do the same thing that is implemented in Excel FASTSim. 
            # In Excel, click "Assign macro" in the context menu then go to the function 
            # runPhevShortcut and emulate it here.  
            # If EV, initializing initial SOC to maximum SOC.

            initSoc = self.veh.maxSoc
            self.sim_drive_walk(initSoc)

            initSoc = self.veh.minSoc
            self.sim_drive_walk(initSoc)
            

        elif (self.veh.vehPtType == 4 and initSoc == None): # BEV
            # If EV, initializing initial SOC to maximum SOC.

            initSoc = self.veh.maxSoc

            self.sim_drive_walk(initSoc)

        else:

            self.sim_drive_walk(initSoc)

        self.set_post_scalars()


=======
>>>>>>> a3fa5184
# list of array attributes in SimDrive class for generating list of type specification tuples
attr_list = ['curMaxFsKwOut', 'fcTransLimKw', 'fcFsLimKw', 'fcMaxKwIn', 'curMaxFcKwOut', 'essCapLimDischgKw', 'curMaxEssKwOut', 
             'curMaxAvailElecKw', 'essCapLimChgKw', 'curMaxEssChgKw', 'curMaxElecKw', 'mcElecInLimKw', 'mcTransiLimKw', 'curMaxMcKwOut', 
             'essLimMcRegenPercKw', 'essLimMcRegenKw', 'curMaxMechMcKwIn', 'curMaxTransKwOut', 'cycDragKw', 'cycAccelKw', 'cycAscentKw', 
             'cycTracKwReq', 'curMaxTracKw', 'spareTracKw', 'cycRrKw', 'cycWheelRadPerSec', 'cycTireInertiaKw', 'cycWheelKwReq', 
             'regenContrLimKwPerc', 'cycRegenBrakeKw', 'cycFricBrakeKw', 'cycTransKwOutReq', 'cycMet', 'transKwOutAch', 'transKwInAch', 
             'curSocTarget', 'minMcKw2HelpFc', 'mcMechKwOutAch', 'mcElecKwInAch', 'auxInKw', 'roadwayChgKwOutAch', 'minEssKw2HelpFc', 
             'essKwOutAch', 'fcKwOutAch', 'fcKwOutAch_pct', 'fcKwInAch', 'fsKwOutAch', 'fsKwhOutAch', 'essCurKwh', 'soc', 
             'regenBufferSoc', 'essRegenBufferDischgKw', 'maxEssRegenBufferChgKw', 'essAccelBufferChgKw', 'accelBufferSoc', 
             'maxEssAccelBufferDischgKw', 'essAccelRegenDischgKw', 'mcElectInKwForMaxFcEff', 'electKwReq4AE', 'desiredEssKwOutForAE', 
             'essAEKwOut', 'erAEKwOut', 'essDesiredKw4FcEff', 'essKwIfFcIsReq', 'curMaxMcElecKwIn', 'fcKwGapFrEff', 'erKwIfFcIsReq', 
             'mcElecKwInIfFcIsReq', 'mcKwIfFcIsReq', 'mcMechKw4ForcedFc', 'fcTimeOn', 'prevfcTimeOn', 'mpsAch', 'mphAch', 'distMeters',
             'distMiles', 'highAccFcOnTag', 'reachedBuff', 'maxTracMps', 'addKwh', 'dodCycs', 'essPercDeadArray', 'dragKw', 'essLossKw',
             'accelKw', 'ascentKw', 'rrKw', 'motor_index_debug', 'debug_flag', 'curMaxRoadwayChgKw', 'trace_miss_iters']

# create types for instances of TypedVehicle and TypedCycle
veh_type = TypedVehicle.class_type.instance_type
cyc_type = TypedCycle.class_type.instance_type
props_type = params.PhysicalProperties.class_type.instance_type
param_type = SimDriveParams.class_type.instance_type

spec = [(attr, float64[:]) for attr in attr_list]
# extend with locally defined classes
spec.extend([('veh', veh_type),
            ('cyc', cyc_type),
            ('cyc0', cyc_type),
            ('sim_params', param_type),
            ('props', props_type),
            ])
# extend list with non-float64[:] attributes that not contained in attr_list
spec.extend([('i', int32),
             ('fcForcedOn', bool_[:]),
             ('fcForcedState', int32[:]),
             ('canPowerAllElectrically', bool_[:]),
             ('mpgge', float64),
             ('roadwayChgKj', float64),
             ('essDischgKj', float64),
             ('battery_kWh_per_mi', float64),
             ('electric_kWh_per_mi', float64),
             ('fuelKj', float64),
             ('ess2fuelKwh', float64),
             ('Gallons_gas_equivalent_per_mile', float64),
             ('mpgge_elec', float64),
             ('grid_mpgge_elec', float64),
             ('dragKj', float64), 
             ('ascentKj', float64),
             ('rrKj', float64),
             ('brakeKj', float64),
             ('transKj', float64),
             ('mcKj', float64),
             ('essEffKj', float64),
             ('auxKj', float64),
             ('fcKj', float64),
             ('netKj', float64),
             ('keKj', float64),
             ('energyAuditError', float64)
])


@jitclass(spec)
class SimDriveJit(SimDriveClassic):
    """Class compiled using numba just-in-time compilation containing methods 
    for running FASTSim vehicle fuel economy simulations. This class will be 
    faster for large batch runs.
    Arguments:
    ----------
    cyc: cycle.TypedCycle instance. Can come from cycle.Cycle.get_numba_cyc
    veh: vehicle.TypedVehicle instance. Can come from vehicle.Vehicle.get_numba_veh"""

    def sim_drive(self, initSoc=-1, auxInKwOverride=np.zeros(1, dtype=np.float64)):
        """Initialize and run sim_drive_walk as appropriate for vehicle attribute vehPtType.
        Arguments
        ------------
        initSoc: initial SOC for electrified vehicles.  
            Leave empty for default value.  Otherwise, must be between 0 and 1.
            Numba's jitclass does not support keyword args so this allows for optionally
            passing initSoc as positional argument.
            auxInKw: auxInKw override.  Array of same length as cyc.cycSecs.  
                Default of np.zeros(1) causes veh.auxKw to be used.
                If zero is actually desired as an override, either set veh.auxKw = 0 before instantiaton of SimDrive*, 
                or use `np.finfo(np.float64).tiny` for auxInKw[-1]. Setting the final value to non-zero prevents 
                override mechanism.  
        """

        if (auxInKwOverride == 0).all():
            auxInKwOverride = self.auxInKw

        if (initSoc != -1):
            if (initSoc > 1.0 or initSoc < 0.0):
                print('Must enter a valid initial SOC between 0.0 and 1.0')
                print('Running standard initial SOC controls')
                initSoc = -1 # override initSoc if invalid value is used
            else:
                self.sim_drive_walk(initSoc, auxInKwOverride)
    
        elif self.veh.vehPtType == 1: # Conventional

            # If no EV / Hybrid components, no SOC considerations.

            initSoc = (self.veh.maxSoc + self.veh.minSoc) / 2.0 # this initSoc has no impact on results
            
            self.sim_drive_walk(initSoc, auxInKwOverride)

        elif self.veh.vehPtType == 2 and initSoc == -1:  # HEV 

            #####################################
            ### Charge Balancing Vehicle SOC ###
            #####################################

            # Charge balancing SOC for HEV vehicle types. Iterating initsoc and comparing to final SOC.
            # Iterating until tolerance met or 30 attempts made.

            initSoc = (self.veh.maxSoc + self.veh.minSoc) / 2.0
            ess2fuelKwh = 1.0
            sim_count = 0
            while ess2fuelKwh > self.veh.essToFuelOkError and sim_count < 30:
                sim_count += 1
                self.sim_drive_walk(initSoc, auxInKwOverride)
                fuelKj = np.sum(self.fsKwOutAch * self.cyc.secs)
                roadwayChgKj = np.sum(self.roadwayChgKwOutAch * self.cyc.secs)
                ess2fuelKwh = np.abs((self.soc[0] - self.soc[-1]) * 
                    self.veh.maxEssKwh * 3600 / (fuelKj + roadwayChgKj))
                initSoc = min(1.0, max(0.0, self.soc[-1]))
                        
            self.sim_drive_walk(initSoc, auxInKwOverride)

        elif (self.veh.vehPtType == 3 and initSoc == -1) or (self.veh.vehPtType == 4 and initSoc == -1): # PHEV and BEV

            # If EV, initializing initial SOC to maximum SOC.

            initSoc = self.veh.maxSoc
            
            self.sim_drive_walk(initSoc, auxInKwOverride)

        else:
            
            self.sim_drive_walk(initSoc, auxInKwOverride)
        
        self.set_post_scalars()            
            
@jitclass(spec)
class SimAccelTestJit(SimDriveClassic):
    """Class compiled using numba just-in-time compilation containing methods 
    for running FASTSim vehicle acceleration simulation. This class will be 
    faster for large batch runs."""

    def sim_drive(self):
        """Initialize and run sim_drive_walk as appropriate for vehicle attribute vehPtType."""

        if self.veh.vehPtType == 1:  # Conventional

            # If no EV / Hybrid components, no SOC considerations.

            initSoc = (self.veh.maxSoc + self.veh.minSoc) / 2.0
            self.sim_drive_walk(initSoc)

        elif self.veh.vehPtType == 2:  # HEV

            initSoc = (self.veh.maxSoc + self.veh.minSoc) / 2.0
            self.sim_drive_walk(initSoc)

        else:

            # If EV, initializing initial SOC to maximum SOC.
            initSoc = self.veh.maxSoc
            self.sim_drive_walk(initSoc)

        self.set_post_scalars()


class SimAccelTest(SimDriveClassic):
    """Class for running FASTSim vehicle acceleration simulation."""

    def sim_drive(self):
        """Initialize and run sim_drive_walk as appropriate for vehicle attribute vehPtType."""

        if self.veh.vehPtType == 1:  # Conventional

            # If no EV / Hybrid components, no SOC considerations.

            initSoc = (self.veh.maxSoc + self.veh.minSoc) / 2.0
            self.sim_drive_walk(initSoc)

        elif self.veh.vehPtType == 2:  # HEV

            initSoc = (self.veh.maxSoc + self.veh.minSoc) / 2.0
            self.sim_drive_walk(initSoc)

        else:

            # If EV, initializing initial SOC to maximum SOC.
            initSoc = self.veh.maxSoc
            self.sim_drive_walk(initSoc)

        self.set_post_scalars()


class SimDrivePost(object):
    """Class for post-processing of SimDrive instance.  Requires already-run 
    SimDriveJit or SimDriveClassic instance."""
    
    def __init__(self, sim_drive):
        """Arguments:
        ---------------
        sim_drive: solved sim_drive object"""

        for item in spec:
            self.__setattr__(item[0], sim_drive.__getattribute__(item[0]))

    def get_output(self):
        """Calculate finalized results
        Arguments
        ------------
        initSoc: initial SOC for electrified vehicles
        
        Returns
        ------------
        output: dict of summary output variables"""

        output = {}

        output['mpgge'] = self.mpgge
        output['battery_kWh_per_mi'] = self.battery_kWh_per_mi
        output['electric_kWh_per_mi'] = self.electric_kWh_per_mi
        output['maxTraceMissMph'] = params.mphPerMps * \
            max(abs(self.cyc.cycMps - self.mpsAch))
        self.maxTraceMissMph = output['maxTraceMissMph']

        output['ess2fuelKwh'] = self.ess2fuelKwh

        output['initial_soc'] = self.soc[0]
        output['final_soc'] = self.soc[-1]

        output['mpgge_elec'] = self.mpgge_elec
        output['soc'] = self.soc
        output['distance_mi'] = sum(self.distMiles)
        duration_sec = self.cyc.cycSecs[-1] - self.cyc.cycSecs[0]
        output['avg_speed_mph'] = sum(
            self.distMiles) / (duration_sec / 3600.0)
        self.avg_speed_mph = output['avg_speed_mph']
        self.accel = np.diff(self.mphAch) / np.diff(self.cyc.cycSecs)
        output['avg_accel_mphps'] = np.mean(self.accel[self.accel > 0])
        self.avg_accel_mphps = output['avg_accel_mphps']

        if max(self.mphAch) > 60:
            output['ZeroToSixtyTime_secs'] = np.interp(60, self.mphAch, self.cyc.cycSecs)

        else:
            output['ZeroToSixtyTime_secs'] = 0.0

        #######################################################################
        ####  Time series information for additional analysis / debugging. ####
        ####             Add parameters of interest as needed.             ####
        #######################################################################

        output['fcKwOutAch'] = np.asarray(self.fcKwOutAch)
        output['fsKwhOutAch'] = np.asarray(self.fsKwhOutAch)
        output['fcKwInAch'] = np.asarray(self.fcKwInAch)
        output['time'] = np.asarray(self.cyc.cycSecs)

        return output

    # optional post-processing methods
    def get_diagnostics(self):
        """This method is to be run after runing sim_drive, if diagnostic variables 
        are needed.  Diagnostic variables are returned in a dict.  Diagnostic variables include:
        - final integrated value of all positive powers
        - final integrated value of all negative powers
        - total distance traveled
        - miles per gallon gasoline equivalent (mpgge)"""
        
        base_var_list = list(self.__dict__.keys())
        pw_var_list = [var for var in base_var_list if re.search(
            '\w*Kw(?!h)\w*', var)] 
            # find all vars containing 'Kw' but not 'Kwh'
        
        prog = re.compile('(\w*)Kw(?!h)(\w*)') 
        # find all vars containing 'Kw' but not Kwh and capture parts before and after 'Kw'
        # using compile speeds up iteration

        # create positive and negative versions of all time series with units of kW
        # then integrate to find cycle end pos and negative energies
        tempvars = {} # dict for contaning intermediate variables
        output = {}
        for var in pw_var_list:
            tempvars[var + 'Pos'] = [x if x >= 0 
                                        else 0 
                                        for x in self.__getattribute__(var)]
            tempvars[var + 'Neg'] = [x if x < 0 
                                        else 0 
                                        for x in self.__getattribute__(var)]    
                        
            # Assign values to output dict for positive and negative energy variable names
            search = prog.search(var)
            output[search[1] + 'Kj' + search[2] + 'Pos'] = np.trapz(tempvars[var + 'Pos'], self.cyc.cycSecs)
            output[search[1] + 'Kj' + search[2] + 'Neg'] = np.trapz(tempvars[var + 'Neg'], self.cyc.cycSecs)
        
        output['distMilesFinal'] = sum(self.distMiles)
        output['mpgge'] = sum(self.distMiles) / sum(self.fsKwhOutAch) * params.kWhPerGGE
    
        return output

    def set_battery_wear(self):
        """Battery wear calcs"""

        self.addKwh[1:] = np.array([
            (self.essCurKwh[i] - self.essCurKwh[i-1]) + self.addKwh[i-1]
            if self.essCurKwh[i] > self.essCurKwh[i-1]
            else 0 
            for i in range(1, len(self.essCurKwh))])
        
        self.dodCycs[1:] = np.array([
            self.addKwh[i-1] / self.veh.maxEssKwh if self.addKwh[i] == 0
            else 0 
            for i in range(1, len(self.essCurKwh))])
        
        self.essPercDeadArray = np.array([
            np.power(self.veh.essLifeCoefA, 1.0 / self.veh.essLifeCoefB) / np.power(self.dodCycs[i], 
            1.0 / self.veh.essLifeCoefB)
            if self.dodCycs[i] != 0
            else 0
            for i in range(0, len(self.essCurKwh))])
<|MERGE_RESOLUTION|>--- conflicted
+++ resolved
@@ -13,7 +13,6 @@
 warnings.simplefilter('ignore')
 
 # local modules
-<<<<<<< HEAD
 from fastsim import parameters as params
 from fastsim.cycle import TypedCycle
 from fastsim.vehicle import TypedVehicle
@@ -38,15 +37,6 @@
         self.min_time_dilation = 0.1 
         self.time_dilation_tol = 1e-3
 
-class SimDriveCore(object):
-    """Class containing methods for running FASTSim iteration.  This class needs to be extended 
-    by a class with an init method before being runnable."""
-=======
-from . import globalvars as gl
-from .cycle import TypedCycle
-from .vehicle import TypedVehicle
-
-
 class SimDriveClassic(object):
     """Class containing methods for running FASTSim vehicle 
     fuel economy simulations. This class is not compiled and will 
@@ -55,7 +45,6 @@
     ----------
     cyc: cycle.Cycle instance
     veh: vehicle.Vehicle instance"""
->>>>>>> a3fa5184
 
     def __init__(self, cyc, veh, sim_params=SimDriveParams(), props=params.PhysicalProperties()):
         """Initalizes arrays, given vehicle.Vehicle() and cycle.Cycle() as arguments.
@@ -1110,89 +1099,6 @@
             ((self.mpsAch[1:]**2) - (self.mpsAch[:-1]**2)) / 1000.0 
 
 
-<<<<<<< HEAD
-class SimDriveClassic(SimDriveCore):
-    """Class containing methods for running FASTSim vehicle 
-    fuel economy simulations. This class is not compiled and will 
-    run slower for large batch runs.
-    Arguments:
-    ----------
-    cyc: cycle.Cycle instance
-    veh: vehicle.Vehicle instance"""
-
-    def sim_drive(self, initSoc=None):
-        """Initialize and run sim_drive_walk as appropriate for vehicle attribute vehPtType.
-        Arguments
-        ------------
-        initSoc: (optional) initial SOC for electrified vehicles.  
-            Must be between 0 and 1."""
-
-        if initSoc != None:
-            if initSoc > 1.0 or initSoc < 0.0:
-                print('Must enter a valid initial SOC between 0.0 and 1.0')
-                print('Running standard initial SOC controls')
-                initSoc = None
-
-        if self.veh.vehPtType == 1:  # Conventional
-
-            # If no EV / Hybrid components, no SOC considerations.
-
-            initSoc = (self.veh.maxSoc + self.veh.minSoc) / 2.0
-
-            self.sim_drive_walk(initSoc)
-
-        elif self.veh.vehPtType == 2 and initSoc == None:  # HEV
-
-            #####################################
-            ### Charge Balancing Vehicle SOC ###
-            #####################################
-
-            # Charge balancing SOC for PHEV vehicle types. Iterating initsoc and comparing to final SOC.
-            # Iterating until tolerance met or 30 attempts made.
-
-            initSoc = (self.veh.maxSoc + self.veh.minSoc) / 2.0
-            ess2fuelKwh = 1.0
-            sim_count = 0
-            while ess2fuelKwh > self.veh.essToFuelOkError and sim_count < 30:
-                sim_count += 1
-                self.sim_drive_walk(initSoc)
-                fuelKj = np.sum(self.fsKwOutAch * self.cyc.secs)
-                roadwayChgKj = np.sum(self.roadwayChgKwOutAch * self.cyc.secs)
-                ess2fuelKwh = np.abs((self.soc[0] - self.soc[-1]) *
-                                     self.veh.maxEssKwh * 3600 / (fuelKj + roadwayChgKj))
-                initSoc = min(1.0, max(0.0, self.soc[-1]))
-
-            self.sim_drive_walk(initSoc)
-
-        elif (self.veh.vehPtType == 3 and initSoc == None):  # PHEV
-            # To get this working do the same thing that is implemented in Excel FASTSim. 
-            # In Excel, click "Assign macro" in the context menu then go to the function 
-            # runPhevShortcut and emulate it here.  
-            # If EV, initializing initial SOC to maximum SOC.
-
-            initSoc = self.veh.maxSoc
-            self.sim_drive_walk(initSoc)
-
-            initSoc = self.veh.minSoc
-            self.sim_drive_walk(initSoc)
-            
-
-        elif (self.veh.vehPtType == 4 and initSoc == None): # BEV
-            # If EV, initializing initial SOC to maximum SOC.
-
-            initSoc = self.veh.maxSoc
-
-            self.sim_drive_walk(initSoc)
-
-        else:
-
-            self.sim_drive_walk(initSoc)
-
-        self.set_post_scalars()
-
-
-=======
->>>>>>> a3fa5184
 # list of array attributes in SimDrive class for generating list of type specification tuples
 attr_list = ['curMaxFsKwOut', 'fcTransLimKw', 'fcFsLimKw', 'fcMaxKwIn', 'curMaxFcKwOut', 'essCapLimDischgKw', 'curMaxEssKwOut', 
              'curMaxAvailElecKw', 'essCapLimChgKw', 'curMaxEssChgKw', 'curMaxElecKw', 'mcElecInLimKw', 'mcTransiLimKw', 'curMaxMcKwOut', 
