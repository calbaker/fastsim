--- conflicted
+++ resolved
@@ -6,11 +6,8 @@
 from typing import Optional
 import numpy as np
 import re
-<<<<<<< HEAD
 import copy
-=======
 from copy import deepcopy
->>>>>>> 96a83026
 
 import fastsimrust as fsr
 from . import params, cycle, vehicle, inspect_utils
@@ -18,15 +15,11 @@
 from .vehicle import CONV, HEV, PHEV, BEV 
 from .vehicle import SI, ATKINSON, DIESEL, H2FC, HD_DIESEL
 
-<<<<<<< HEAD
-class SimDriveParams(object):
-=======
 
 FOLLOW_MODEL_CUSTOM = 0
 FOLLOW_MODEL_IDM = 1
 
-class SimDriveParamsClassic(object):
->>>>>>> 96a83026
+class SimDriveParams(object):
     """Class containing attributes used for configuring sim_drive.
     Usually the defaults are ok, and there will be no need to use this.
 
@@ -86,7 +79,6 @@
 
 ref_sim_drive_params = SimDriveParams()
 
-<<<<<<< HEAD
 def copy_sim_params(sdp: SimDriveParams, return_type:str=None):
     """
     Returns copy of SimDriveParams.
@@ -131,55 +123,36 @@
     else:
         raise ValueError(f"Invalid return_type: '{return_type}'")
 
-def sim_params_equal(a:SimDriveParams, b:SimDriveParams):
+def sim_params_equal(a:SimDriveParams, b:SimDriveParams, verbose:bool=False):
     """
     Returns True if objects are structurally equal (i.e., equal by value), else false.
     Arguments:
     a: instantiated SimDriveParams object
     b: instantiated SimDriveParams object
+    verbose: bool, (optional, default: False), if True, prints out why not equal
     """
     if a is b:
         return True
     a_dict = copy_sim_params(a, 'dict')
     b_dict = copy_sim_params(b, 'dict')
     if len(a_dict) != len(b_dict):
+        if verbose:
+            a_keyset = {k for k in a.keys()}
+            b_keyset = {k for k in b.keys()}
+            print("KEY SETs NOT EQUAL")
+            print(f"in a but not b: {a_keyset - b_keyset}")
+            print(f"in b but not a: {b_keyset - a_keyset}")
         return False
     for k in a_dict.keys():
         if a_dict[k] != b_dict[k]:
+            if verbose:
+                print(f"UNEQUAL FOR KEY \"{k}\"")
+                print(f"a['{k}'] = {repr(a_dict[k])}")
+                print(f"b['{k}'] = {repr(b_dict[k])}")
             return False
     return True
 
 class SimDrive(object):
-=======
-
-def copy_sim_params(sim_params:SimDriveParamsClassic, use_jit:bool=None) -> SimDriveParamsClassic:
-    """
-    Returns copy of SimDriveParamsClassic or SimDriveParamsJit.
-    Arguments:
-    sd: instantianed SimDriveParamsClassic or SimDriveParamsJit
-    use_jit: (Boolean)
-        default -- infer from cycle
-        True -- use numba
-        False -- don't use numba
-    """
-
-    from . import simdrivejit
-
-    if use_jit is None:
-        use_jit = "Classic" not in str(type(sim_params))
-
-    sim_params_copy = simdrivejit.SimDriveParams() if use_jit else SimDriveParamsClassic()
-
-    for keytup in simdrivejit.param_spec:
-        key = keytup[0]
-        sim_params_copy.__setattr__(key, deepcopy(sim_params.__getattribute__(key)))
-
-    return sim_params_copy  
-
-
-
-class SimDriveClassic(object):
->>>>>>> 96a83026
     """Class containing methods for running FASTSim vehicle 
     fuel economy simulations. This class is not compiled and will 
     run slower for large batch runs.
@@ -227,7 +200,6 @@
         self.cur_max_trans_kw_out = np.zeros(self.cyc.len, dtype=np.float64)
 
         ### Drive Train
-<<<<<<< HEAD
         self.cyc_drag_kw = np.zeros(self.cyc.len, dtype=np.float64)
         self.cyc_accel_kw = np.zeros(self.cyc.len, dtype=np.float64)
         self.cyc_ascent_kw = np.zeros(self.cyc.len, dtype=np.float64)
@@ -250,6 +222,7 @@
         self.mc_mech_kw_out_ach = np.zeros(self.cyc.len, dtype=np.float64)
         self.mc_elec_kw_in_ach = np.zeros(self.cyc.len, dtype=np.float64)
         self.aux_in_kw = np.zeros(self.cyc.len, dtype=np.float64)
+        self.impose_coast = np.array([False] * self.cyc.len, dtype=np.bool_)
         self.roadway_chg_kw_out_ach = np.zeros(self.cyc.len, dtype=np.float64)
         self.min_ess_kw_2help_fc = np.zeros(self.cyc.len, dtype=np.float64)
         self.ess_kw_out_ach = np.zeros(self.cyc.len, dtype=np.float64)
@@ -261,42 +234,6 @@
         self.fs_kwh_out_ach = np.zeros(self.cyc.len, dtype=np.float64)
         self.ess_cur_kwh = np.zeros(self.cyc.len, dtype=np.float64)
         self.soc = np.zeros(self.cyc.len, dtype=np.float64)
-=======
-        self.cycDragKw = np.zeros(len_cyc, dtype=np.float64)
-        self.cycAccelKw = np.zeros(len_cyc, dtype=np.float64)
-        self.cycAscentKw = np.zeros(len_cyc, dtype=np.float64)
-        self.cycTracKwReq = np.zeros(len_cyc, dtype=np.float64)
-        self.curMaxTracKw = np.zeros(len_cyc, dtype=np.float64)
-        self.spareTracKw = np.zeros(len_cyc, dtype=np.float64)
-        self.cycRrKw = np.zeros(len_cyc, dtype=np.float64)
-        self.cycWheelRadPerSec = np.zeros(len_cyc, dtype=np.float64)
-        self.cycTireInertiaKw = np.zeros(len_cyc, dtype=np.float64)
-        self.cycWheelKwReq = np.zeros(len_cyc, dtype=np.float64)
-        self.regenContrLimKwPerc = np.zeros(len_cyc, dtype=np.float64)
-        self.cycRegenBrakeKw = np.zeros(len_cyc, dtype=np.float64)
-        self.cycFricBrakeKw = np.zeros(len_cyc, dtype=np.float64)
-        self.cycTransKwOutReq = np.zeros(len_cyc, dtype=np.float64)
-        self.cycMet = np.array([False] * len_cyc, dtype=np.bool_)
-        self.transKwOutAch = np.zeros(len_cyc, dtype=np.float64)
-        self.transKwInAch = np.zeros(len_cyc, dtype=np.float64)
-        self.curSocTarget = np.zeros(len_cyc, dtype=np.float64)
-        self.minMcKw2HelpFc = np.zeros(len_cyc, dtype=np.float64)
-        self.mcMechKwOutAch = np.zeros(len_cyc, dtype=np.float64)
-        self.mcElecKwInAch = np.zeros(len_cyc, dtype=np.float64)
-        self.auxInKw = np.zeros(len_cyc, dtype=np.float64)
-        self.impose_coast = np.array([False] * len_cyc, dtype=np.bool_)
-        self.roadwayChgKwOutAch = np.zeros(len_cyc, dtype=np.float64)
-        self.minEssKw2HelpFc = np.zeros(len_cyc, dtype=np.float64)
-        self.essKwOutAch = np.zeros(len_cyc, dtype=np.float64)
-        self.fcKwOutAch = np.zeros(len_cyc, dtype=np.float64)
-        self.fcKwOutAch_pct = np.zeros(len_cyc, dtype=np.float64)
-        self.fcKwInAch = np.zeros(len_cyc, dtype=np.float64)
-        self.fsKwOutAch = np.zeros(len_cyc, dtype=np.float64)
-        self.fsCumuMjOutAch = np.zeros(len_cyc, dtype=np.float64)
-        self.fsKwhOutAch = np.zeros(len_cyc, dtype=np.float64)
-        self.essCurKwh = np.zeros(len_cyc, dtype=np.float64)
-        self.soc = np.zeros(len_cyc, dtype=np.float64)
->>>>>>> 96a83026
 
         # Vehicle Attributes, Control Variables
         self.regen_buff_soc = np.zeros(self.cyc.len, dtype=np.float64)  # oddball
@@ -327,7 +264,6 @@
         self.prev_fc_time_on = np.zeros(self.cyc.len, dtype=np.float64)
 
         ### Additional Variables
-<<<<<<< HEAD
         self.mps_ach = np.zeros(self.cyc.len, dtype=np.float64)
         self.mph_ach = np.zeros(self.cyc.len, dtype=np.float64)
         self.dist_m = np.zeros(self.cyc.len, dtype=np.float64)  # oddbal
@@ -347,31 +283,10 @@
         self.trace_miss_iters = np.zeros(self.cyc.len, dtype=np.float64)
         self.newton_iters = np.zeros(self.cyc.len, dtype=np.float64)
 
-    def sim_drive(self, init_soc:Optional[float]=None, aux_in_kw_override:Optional[np.ndarray]=None):
-=======
-        self.mpsAch = np.zeros(len_cyc, dtype=np.float64)
-        self.mphAch = np.zeros(len_cyc, dtype=np.float64)
-        self.distMeters = np.zeros(len_cyc, dtype=np.float64)
-        self.distMiles = np.zeros(len_cyc, dtype=np.float64)
-        self.highAccFcOnTag = np.array([False] * len_cyc, dtype=np.bool_)
-        self.reachedBuff = np.array([False] * len_cyc, dtype=np.bool_)
-        self.maxTracMps = np.zeros(len_cyc, dtype=np.float64)
-        self.addKwh = np.zeros(len_cyc, dtype=np.float64)
-        self.dodCycs = np.zeros(len_cyc, dtype=np.float64)
-        self.essPercDeadArray = np.zeros(len_cyc, dtype=np.float64)
-        self.dragKw = np.zeros(len_cyc, dtype=np.float64)
-        self.essLossKw = np.zeros(len_cyc, dtype=np.float64)
-        self.accelKw = np.zeros(len_cyc, dtype=np.float64)
-        self.ascentKw = np.zeros(len_cyc, dtype=np.float64)
-        self.rrKw = np.zeros(len_cyc, dtype=np.float64)
-        self.curMaxRoadwayChgKw = np.zeros(len_cyc, dtype=np.float64)
-        self.trace_miss_iters = np.zeros(len_cyc, dtype=np.float64)
-        self.newton_iters = np.zeros(len_cyc, dtype=np.float64)
-
     @property
     def gap_to_lead_vehicle_m(self):
         "Provides the gap-with lead vehicle from start to finish"
-        gaps_m = self.cyc0.cycDistMeters_v2.cumsum() - self.cyc.cycDistMeters_v2.cumsum()
+        gaps_m = self.cyc0.dist_v2_m.cumsum() - self.cyc.dist_v2_m.cumsum()
         if self.sim_params.follow_allow:
             if self.sim_params.follow_model == FOLLOW_MODEL_CUSTOM:
                 gaps_m += self.veh.lead_offset_m
@@ -379,8 +294,7 @@
                 gaps_m += self.veh.idm_minimum_gap_m
         return gaps_m
 
-    def sim_drive(self, initSoc=-1, auxInKwOverride=np.zeros(1, dtype=np.float64)):
->>>>>>> 96a83026
+    def sim_drive(self, init_soc:Optional[float]=None, aux_in_kw_override:Optional[np.ndarray]=None):
         """
         Initialize and run sim_drive_walk as appropriate for vehicle attribute vehPtType.
         Arguments
@@ -432,16 +346,11 @@
             # make sure it runs at least once
             self.sim_drive_walk(init_soc, aux_in_kw_override)
 
-<<<<<<< HEAD
         self.set_post_scalars()
 
     def sim_drive_walk(self, init_soc:float, aux_in_kw_override:Optional[np.ndarray]=None):
         """
         Receives second-by-second cycle information, vehicle properties, 
-=======
-    def sim_drive_walk(self, initSoc, auxInKwOverride=np.zeros(1, dtype=np.float64)):
-        """Receives second-by-second cycle information, vehicle properties, 
->>>>>>> 96a83026
         and an initial state of charge and runs sim_drive_step to perform a 
         backward facing powertrain simulation. Method 'sim_drive' runs this
         iteratively to achieve correct SOC initial and final conditions, as 
@@ -523,19 +432,19 @@
         if self.veh.idm_v_desired_m__s > 0:
             v_desired_m__s = self.veh.idm_v_desired_m__s
         else:
-            v_desired_m__s = self.cyc0.cycMps.max()
+            v_desired_m__s = self.cyc0.mps.max()
         # DERIVED VALUES
         sqrt_ab = (a_m__s2 * b_m__s2)**0.5
-        v0_m__s = self.mpsAch[i-1]
-        v0_lead_m__s = self.cyc0.cycMps[i-1]
+        v0_m__s = self.mps_ach[i-1]
+        v0_lead_m__s = self.cyc0.mps[i-1]
         dv0_m__s = v0_m__s - v0_lead_m__s
-        d0_lead_m = self.cyc0.cycDistMeters_v2[:i].sum() + s0_m
-        d0_m = self.cyc.cycDistMeters_v2[:i].sum()
+        d0_lead_m = self.cyc0.dist_v2_m[:i].sum() + s0_m
+        d0_m = self.cyc.dist_v2_m[:i].sum()
         s_m = max(d0_lead_m - d0_m, 0.01)
         # IDM EQUATIONS
         s_target_m = s0_m + max(0.0, (v0_m__s * dt_headway_s) + ((v0_m__s * dv0_m__s)/(2.0 * sqrt_ab)))
         accel_target_m__s2 = a_m__s2 * (1.0 - ((v0_m__s / v_desired_m__s) ** delta) - ((s_target_m / s_m)**2))
-        self.cyc.cycMps[i] = max(v0_m__s + (accel_target_m__s2 * self.cyc.dt_s[i]), 0.0)
+        self.cyc.mps[i] = max(v0_m__s + (accel_target_m__s2 * self.cyc.dt_s[i]), 0.0)
 
     def _set_speed_for_target_gap_using_custom_model(self, i):
         """
@@ -544,22 +453,22 @@
         EFFECTS:
         - sets the next speed (m/s)
         """
-        lead_accel_m__s2 = (self.cyc0.cycMps[i] - self.cyc0.cycMps[i-1]) / self.cyc0.secs[i]
+        lead_accel_m__s2 = (self.cyc0.mps[i] - self.cyc0.mps[i-1]) / self.cyc0.dt_s[i]
         # target gap cannot be less than the lead offset (m)
         target_gap_m = float(
             max(
                 self.veh.lead_offset_m
-                + self.veh.lead_speed_coef_s * self.cyc0.cycMps[i]
+                + self.veh.lead_speed_coef_s * self.cyc0.mps[i]
                 + self.veh.lead_accel_coef_s2 * lead_accel_m__s2,
                 self.veh.lead_offset_m
             )
         )
-        lead_v0_m__s = self.cyc0.cycMps[i-1]
-        lead_v1_m__s = self.cyc0.cycMps[i]
+        lead_v0_m__s = self.cyc0.mps[i-1]
+        lead_v1_m__s = self.cyc0.mps[i]
         lead_vavg_m__s = 0.5 * (lead_v0_m__s + lead_v1_m__s)
         lead_dd_m = lead_vavg_m__s * self.cyc0.dt_s[i]
-        lead_d0_m = self.cyc0.cycDistMeters_v2[:i].sum() + self.veh.lead_offset_m
-        d0_m = self.cyc.cycDistMeters_v2[:i].sum()
+        lead_d0_m = self.cyc0.dist_v2_m[:i].sum() + self.veh.lead_offset_m
+        d0_m = self.cyc.dist_v2_m[:i].sum()
         gap0_m = lead_d0_m - d0_m
         # Determine the target distance to cover for next step, dd_m
         #   target_gap_m = (lead_d0_m - d0_m) + (lead_dd_m - dd_m)
@@ -571,8 +480,8 @@
         lead_d1_m = lead_d0_m + lead_dd_m
         d1_nopass_m = lead_d1_m - self.veh.lead_offset_m
         dd_nopass_m = d1_nopass_m - d0_m
-        dd_max_m = 0.5 * (self.mpsAch[i-1] + max(self.mpsAch[i-1] + accel_max_m__s2 * self.cyc.dt_s[i], 0.0)) * self.cyc.dt_s[i]
-        dd_min_m = 0.5 * (self.mpsAch[i-1] + max(self.mpsAch[i-1] + accel_min_m__s2 * self.cyc.dt_s[i], 0.0)) * self.cyc.dt_s[i]
+        dd_max_m = 0.5 * (self.mps_ach[i-1] + max(self.mps_ach[i-1] + accel_max_m__s2 * self.cyc.dt_s[i], 0.0)) * self.cyc.dt_s[i]
+        dd_min_m = 0.5 * (self.mps_ach[i-1] + max(self.mps_ach[i-1] + accel_min_m__s2 * self.cyc.dt_s[i], 0.0)) * self.cyc.dt_s[i]
         dd_m = min(max(lead_dd_m + gap0_m - target_gap_m, dd_min_m), dd_max_m)
         dd_m = max(min(dd_m, dd_nopass_m), 0.0)
         # Determine the next speed based on target distance to cover
@@ -580,8 +489,8 @@
         #   2*dd/dt = v1 + v0
         # re-arranging:
         #   v1 = 2*dd/dt - v0
-        self.cyc.cycMps[i] = max(
-            ((2.0 * dd_m) / self.cyc.dt_s[i]) - self.mpsAch[i-1], 0.0)
+        self.cyc.mps[i] = max(
+            ((2.0 * dd_m) / self.cyc.dt_s[i]) - self.mps_ach[i-1], 0.0)
 
     def _set_speed_for_target_gap(self, i):
         """
@@ -608,14 +517,10 @@
         if self.sim_params.follow_allow:
             self._set_speed_for_target_gap(self.i)
         self.solve_step(self.i)
-<<<<<<< HEAD
         if self.sim_params.missed_trace_correction and (self.cyc0.dist_m[:self.i].sum() > 0):
-=======
-        if self.sim_params.missed_trace_correction and (self.cyc0.cycDistMeters[:self.i].sum() > 0) and not self.impose_coast[self.i]:
->>>>>>> 96a83026
             self.set_time_dilation(self.i)
         if self.sim_params.allow_coast or self.sim_params.follow_allow:
-            self.cyc.cycMps[self.i] = self.mpsAch[self.i]
+            self.cyc.mps[self.i] = self.mps_ach[self.i]
 
         self.i += 1 # increment time step counter
     
@@ -740,14 +645,9 @@
         if self.cur_max_mc_kw_out[i] == 0:
             self.cur_max_mc_elec_kw_in[i] = 0
         else:
-<<<<<<< HEAD
             if self.cur_max_mc_kw_out[i] == self.veh.max_motor_kw:
                 self.cur_max_mc_elec_kw_in[i] = self.cur_max_mc_kw_out[i] / \
                     self.veh.mc_full_eff_array[-1]
-=======
-            if self.curMaxMcKwOut[i] == self.veh.maxMotorKw:
-                self.curMaxMcElecKwIn[i] = self.curMaxMcKwOut[i] / self.veh.mcFullEffArray[-1]
->>>>>>> 96a83026
             else:
                 self.cur_max_mc_elec_kw_in[i] = (self.cur_max_mc_kw_out[i] / self.veh.mc_full_eff_array[
                         max(1, np.argmax(
@@ -820,7 +720,7 @@
                     self.cur_max_trac_kw[i] / self.veh.trans_eff
                 )
         if self.impose_coast[i]:
-            self.curMaxTransKwOut[i] = 0.0
+            self.cur_max_trans_kw_out[i] = 0.0
     
     def set_power_calcs(self, i):
         """
@@ -834,8 +734,9 @@
         if self.newton_iters[i] > 0:
             mpsAch = self.mps_ach[i]
         else:
-<<<<<<< HEAD
             mpsAch = self.cyc.mps[i]
+
+        # TODO: use of self.cyc.mph[i] in regenContrLimKwPerc[i] calculation seems wrong. Shouldn't it be mpsAch or self.cyc0.mph[i]?
 
         self.cyc_drag_kw[i] = 0.5 * self.props.air_density_kg_per_m3 * self.veh.drag_coef * self.veh.frontal_area_m2 * (
             (self.mps_ach[i-1] + mpsAch) / 2.0) ** 3 / 1_000
@@ -851,25 +752,6 @@
         self.cyc_tire_inertia_kw[i] = (
             0.5 * self.veh.wheel_inertia_kg_m2 * self.veh.num_wheels * self.cyc_whl_rad_per_sec[i] ** 2.0 / self.cyc.dt_s[i] -
             0.5 * self.veh.wheel_inertia_kg_m2 * self.veh.num_wheels * (self.mps_ach[i-1] / self.veh.wheel_radius_m) ** 2.0 / self.cyc.dt_s[i]
-=======
-            mpsAch = self.cyc.cycMps[i]
-
-        # NOTE: use of self.cyc.cycMph[i] in regenContrLimKwPerc[i] calculation seems wrong. Shouldn't it be mpsAch?
-
-        self.cycDragKw[i] = 0.5 * self.props.airDensityKgPerM3 * self.veh.dragCoef * self.veh.frontalAreaM2 * (
-            (self.mpsAch[i-1] + mpsAch) / 2.0) ** 3 / 1_000
-        self.cycAccelKw[i] = self.veh.vehKg / (2.0 * self.cyc.secs[i]) * (mpsAch ** 2 - self.mpsAch[i-1] ** 2) / 1_000
-        self.cycAscentKw[i] = self.props.gravityMPerSec2 * np.sin(np.arctan(
-            self.cyc.cycGrade[i])) * self.veh.vehKg * ((self.mpsAch[i-1] + mpsAch) / 2.0) / 1_000
-        self.cycTracKwReq[i] = self.cycDragKw[i] + self.cycAccelKw[i] + self.cycAscentKw[i]
-        self.spareTracKw[i] = self.curMaxTracKw[i] - self.cycTracKwReq[i]
-        self.cycRrKw[i] = self.veh.vehKg * self.props.gravityMPerSec2 * self.veh.wheelRrCoef * np.cos(
-            np.arctan(self.cyc.cycGrade[i])) * (self.mpsAch[i-1] + mpsAch) / 2.0 / 1_000
-        self.cycWheelRadPerSec[i] = mpsAch / self.veh.wheelRadiusM
-        self.cycTireInertiaKw[i] = (
-            0.5 * self.veh.wheelInertiaKgM2 * self.veh.numWheels * self.cycWheelRadPerSec[i] ** 2.0 / self.cyc.secs[i] -
-            0.5 * self.veh.wheelInertiaKgM2 * self.veh.numWheels * (self.mpsAch[i-1] / self.veh.wheelRadiusM) ** 2.0 / self.cyc.secs[i]
->>>>>>> 96a83026
         ) / 1_000
 
         self.cyc_whl_kw_req[i] = self.cyc_trac_kw_req[i] + self.cyc_rr_kw[i] + self.cyc_tire_inertia_kw[i]
@@ -964,7 +846,6 @@
                 self.newton_iters[i] = iterate
 
                 _ys = [abs(y) for y in ys]
-<<<<<<< HEAD
                 return max(xs[_ys.index(min(_ys))], 0.0)
 
             drag3 = 1.0 / 16.0 * self.props.air_density_kg_per_m3 * \
@@ -998,32 +879,6 @@
 
             total = np.array([total3, total2, total1, total0])
             self.mps_ach[i] = newton_mps_estimate(total)
-=======
-                return xs[_ys.index(min(_ys))]
-
-            Drag3 = 1.0 / 16.0 * self.props.airDensityKgPerM3 * self.veh.dragCoef * self.veh.frontalAreaM2
-            Accel2 = 0.5 * self.veh.vehKg / self.cyc.secs[i]
-            Drag2 = 3.0 / 16.0 * self.props.airDensityKgPerM3 * self.veh.dragCoef * self.veh.frontalAreaM2 * self.mpsAch[i-1]
-            Wheel2 = 0.5 * self.veh.wheelInertiaKgM2 * self.veh.numWheels / (self.cyc.secs[i] * self.veh.wheelRadiusM ** 2)
-            Drag1 = 3.0 / 16.0 * self.props.airDensityKgPerM3 * self.veh.dragCoef * self.veh.frontalAreaM2 * self.mpsAch[i-1] ** 2
-            Roll1 = 0.5 * self.veh.vehKg * self.props.gravityMPerSec2 * self.veh.wheelRrCoef * np.cos(np.arctan(self.cyc.cycGrade[i])) 
-            Ascent1 = 0.5 * self.props.gravityMPerSec2 * np.sin(np.arctan(self.cyc.cycGrade[i])) * self.veh.vehKg 
-            Accel0 = -0.5 * self.veh.vehKg * self.mpsAch[i-1] ** 2 / self.cyc.secs[i]
-            Drag0 = 1.0 / 16.0 * self.props.airDensityKgPerM3 * self.veh.dragCoef * self.veh.frontalAreaM2 * self.mpsAch[i-1] ** 3
-            Roll0 = 0.5 * self.veh.vehKg * self.props.gravityMPerSec2 * self.veh.wheelRrCoef * np.cos(
-                np.arctan(self.cyc.cycGrade[i])) * self.mpsAch[i-1]
-            Ascent0 = 0.5 * self.props.gravityMPerSec2 * np.sin(np.arctan(self.cyc.cycGrade[i])) * self.veh.vehKg * self.mpsAch[i-1] 
-            Wheel0 = -0.5 * self.veh.wheelInertiaKgM2 * self.veh.numWheels * self.mpsAch[i-1] ** 2 / (
-                self.cyc.secs[i] * self.veh.wheelRadiusM ** 2)
-
-            Total3 = Drag3 / 1_000
-            Total2 = (Accel2 + Drag2 + Wheel2) / 1_000
-            Total1 = (Drag1 + Roll1 + Ascent1) / 1_000
-            Total0 = (Accel0 + Drag0 + Roll0 + Ascent0 + Wheel0) / 1_000 - self.curMaxTransKwOut[i]
-
-            Total = np.array([Total3, Total2, Total1, Total0])
-            self.mpsAch[i] = newton_mps_estimate(Total)
->>>>>>> 96a83026
             self.set_power_calcs(i)
 
         self.mph_ach[i] = self.mps_ach[i] * params.MPH_PER_MPS
@@ -1164,14 +1019,9 @@
 
         if self.can_pwr_all_elec[i]:
 
-<<<<<<< HEAD
             if self.trans_kw_in_ach[i] < self.aux_in_kw[i]:
                 self.desired_ess_kw_out_for_ae[i] = self.aux_in_kw[i] + \
                     self.trans_kw_in_ach[i]
-=======
-            if self.transKwInAch[i] < self.auxInKw[i]:
-                self.desiredEssKwOutForAE[i] = self.auxInKw[i] + self.transKwInAch[i]
->>>>>>> 96a83026
 
             elif self.regen_buff_soc[i] < self.accel_buff_soc[i]:
                 self.desired_ess_kw_out_for_ae[i] = self.ess_accel_regen_dischg_kw[i]
@@ -1183,12 +1033,8 @@
                 self.desired_ess_kw_out_for_ae[i] = -self.ess_accel_buff_chg_kw[i]
 
             else:
-<<<<<<< HEAD
                 self.desired_ess_kw_out_for_ae[i] = self.trans_kw_in_ach[i] + \
                     self.aux_in_kw[i] - self.cur_max_roadway_chg_kw[i]
-=======
-                self.desiredEssKwOutForAE[i] = self.transKwInAch[i] + self.auxInKw[i] - self.curMaxRoadwayChgKw[i]
->>>>>>> 96a83026
 
         else:   
             self.desired_ess_kw_out_for_ae[i] = 0
@@ -1243,14 +1089,9 @@
             self.mc_mech_kw_4forced_fc[i] = 0
 
         else:
-<<<<<<< HEAD
             self.fc_forced_state[i] = 6
             self.mc_mech_kw_4forced_fc[i] = self.trans_kw_in_ach[i] - \
                 self.veh.max_fc_eff_kw
-=======
-            self.fcForcedState[i] = 6
-            self.mcMechKw4ForcedFc[i] = self.transKwInAch[i] - self.veh.maxFcEffKw
->>>>>>> 96a83026
 
     def set_hybrid_cont_decisions(self, i):
         """
@@ -1265,7 +1106,6 @@
                                             self.cur_max_roadway_chg_kw[i]) * self.veh.ess_dischg_to_fc_max_eff_perc
 
         else:
-<<<<<<< HEAD
             self.ess_desired_kw_4fc_eff[i] = (-self.mc_elec_in_kw_for_max_fc_eff[i] - \
                                             self.cur_max_roadway_chg_kw[i]) * self.veh.ess_chg_to_fc_max_eff_perc
 
@@ -1283,24 +1123,6 @@
                     min(self.ess_accel_regen_dischg_kw[i], 
                         self.mc_elec_in_lim_kw[i] + self.aux_in_kw[i], 
                         max(self.ess_regen_buff_dischg_kw[i], self.ess_desired_kw_4fc_eff[i])
-=======
-            self.essDesiredKw4FcEff[i] = (-self.mcElectInKwForMaxFcEff[i] - self.curMaxRoadwayChgKw[i]) * self.veh.essChgToFcMaxEffPerc
-
-        if self.accelBufferSoc[i] > self.regenBufferSoc[i]:
-            self.essKwIfFcIsReq[i] = min(
-                self.curMaxEssKwOut[i], 
-                self.veh.mcMaxElecInKw + self.auxInKw[i], self.curMaxMcElecKwIn[i] + self.auxInKw[i],
-                max(-self.curMaxEssChgKw[i], self.essAccelRegenDischgKw[i]))
-
-        elif self.essRegenBufferDischgKw[i] > 0:
-            self.essKwIfFcIsReq[i] = min(
-                self.curMaxEssKwOut[i], 
-                self.veh.mcMaxElecInKw + self.auxInKw[i], self.curMaxMcElecKwIn[i] + self.auxInKw[i],
-                max(-self.curMaxEssChgKw[i], 
-                    min(self.essAccelRegenDischgKw[i], 
-                        self.mcElecInLimKw[i] + self.auxInKw[i], 
-                        max(self.essRegenBufferDischgKw[i], self.essDesiredKw4FcEff[i])
->>>>>>> 96a83026
                     )
                 )
             )
@@ -1383,16 +1205,10 @@
 
         elif self.trans_kw_in_ach[i] <= 0:
 
-<<<<<<< HEAD
             if self.veh.fc_eff_type !=H2FC and self.veh.max_fuel_conv_kw > 0:
                 if self.can_pwr_all_elec[i] == 1:
                     self.mc_mech_kw_out_ach[i] = - \
                         min(self.cur_max_mech_mc_kw_in[i], -self.trans_kw_in_ach[i])
-=======
-            if self.veh.fcEffType !=H2FC and self.veh.maxFuelConvKw > 0:
-                if self.canPowerAllElectrically[i] == 1:
-                    self.mcMechKwOutAch[i] = -min(self.curMaxMechMcKwIn[i], -self.transKwInAch[i])
->>>>>>> 96a83026
                 else:
                     self.mc_mech_kw_out_ach[i] = min(
                         -min(self.cur_max_mech_mc_kw_in[i], -self.trans_kw_in_ach[i]),
@@ -1453,12 +1269,8 @@
         else:
             self.roadway_chg_kw_out_ach[i] = self.er_kw_if_fc_req[i]
 
-<<<<<<< HEAD
         self.min_ess_kw_2help_fc[i] = self.mc_elec_kw_in_ach[i] + self.aux_in_kw[i] - \
             self.cur_max_fc_kw_out[i] - self.roadway_chg_kw_out_ach[i]
-=======
-        self.minEssKw2HelpFc[i] = self.mcElecKwInAch[i] + self.auxInKw[i] - self.curMaxFcKwOut[i] - self.roadwayChgKwOutAch[i]
->>>>>>> 96a83026
 
         if self.veh.max_ess_kw == 0 or self.veh.max_ess_kwh == 0:
             self.ess_kw_out_ach[i] = 0
@@ -1475,12 +1287,8 @@
                 )
 
             else:
-<<<<<<< HEAD
                 self.ess_kw_out_ach[i] = self.mc_elec_kw_in_ach[i] + \
                     self.aux_in_kw[i] - self.roadway_chg_kw_out_ach[i]
-=======
-                self.essKwOutAch[i] = self.mcElecKwInAch[i] + self.auxInKw[i] - self.roadwayChgKwOutAch[i]
->>>>>>> 96a83026
 
         elif self.high_acc_fc_on_tag[i] or self.veh.no_elec_aux:
             self.ess_kw_out_ach[i] = self.mc_elec_kw_in_ach[i] - self.roadway_chg_kw_out_ach[i]
@@ -1561,12 +1369,8 @@
 
         self.fs_kw_out_ach[i] = self.fc_kw_in_ach[i]
 
-<<<<<<< HEAD
         self.fs_kwh_out_ach[i] = self.fs_kw_out_ach[i] * \
             self.cyc.dt_s[i] * (1 / 3.6e3)
-=======
-        self.fsKwhOutAch[i] = self.fsKwOutAch[i] * self.cyc.secs[i] * (1 / 3.6e3)
->>>>>>> 96a83026
 
     def set_time_dilation(self, i):
         trace_met = (
@@ -1643,10 +1447,10 @@
         if v <= 0.0:
             return 0.0
         atan_grade = float(np.arctan(grade))
-        g = self.props.gravityMPerSec2
-        M = self.veh.vehKg
-        rho_CDFA = self.props.airDensityKgPerM3 * self.veh.dragCoef * self.veh.frontalAreaM2
-        rrc = self.veh.wheelRrCoef
+        g = self.props.a_grav_mps2
+        M = self.veh.veh_kg
+        rho_CDFA = self.props.air_density_kg_per_m3 * self.veh.drag_coef * self.veh.frontal_area_m2
+        rrc = self.veh.wheel_rr_coef
         return -1.0 * (
             (g/v) * (np.sin(atan_grade) + rrc * np.cos(atan_grade))
             + (0.5 * rho_CDFA * (1.0/M) * v)
@@ -1666,21 +1470,21 @@
         """
         TOL = 1e-6
         NOT_FOUND = -1.0
-        v0 = self.cyc.cycMps[i-1]
+        v0 = self.cyc.mps[i-1]
         v_brake = self.sim_params.coast_to_brake_speed_m__s
         a_brake = self.sim_params.nominal_brake_accel_for_coast_m__s2
-        ds = self.cyc0.cycDistMeters_v2.cumsum()
-        gs = self.cyc0.cycGrade
+        ds = self.cyc0.dist_v2_m.cumsum()
+        gs = self.cyc0.grade
         d0 = ds[i-1]
         ds_mask = ds >= d0
-        dt_s = self.cyc0.secs[i]
+        dt_s = self.cyc0.dt_s[i]
         distances_m = ds[ds_mask] - d0
         grade_by_distance = gs[ds_mask]
-        veh_mass_kg = self.veh.vehKg
-        air_density_kg__m3 = self.props.airDensityKgPerM3
-        CDFA_m2 = self.veh.dragCoef * self.veh.frontalAreaM2
-        rrc = self.veh.wheelRrCoef
-        gravity_m__s2 = self.props.gravityMPerSec2
+        veh_mass_kg = self.veh.veh_kg
+        air_density_kg__m3 = self.props.air_density_kg_per_m3
+        CDFA_m2 = self.veh.drag_coef * self.veh.frontal_area_m2
+        rrc = self.veh.wheel_rr_coef
+        gravity_m__s2 = self.props.a_grav_mps2
         v = v0
         # distance traveled while stopping via friction-braking (i.e., distance to brake)
         dtb = -0.5 * v_brake * v_brake / a_brake
@@ -1746,8 +1550,8 @@
         - AND distance to coast from end of step (using prescribed speed) is > distance to next stop
         """
         if self.sim_params.coast_start_speed_m__s > 0.0:
-            return self.cyc.cycMps[i] >= self.sim_params.coast_start_speed_m__s
-        d0 = self.cyc0.cycDistMeters_v2[:i].sum()
+            return self.cyc.mps[i] >= self.sim_params.coast_start_speed_m__s
+        d0 = self.cyc0.dist_v2_m[:i].sum()
         # distance to stop by coasting from start of step (i-1)
         #dtsc0 = calc_distance_to_stop_coast(v0, dvdd, brake_start_speed_m__s, brake_accel_m__s2)
         dtsc0 = self._calc_distance_to_stop_coast_v2(i)
@@ -1773,7 +1577,7 @@
         Otherwise, returns the next closest rendezvous in time/space
         """
         # v0 is where n=0, i.e., idx-1
-        v0 = self.cyc.cycMps[i-1]
+        v0 = self.cyc.mps[i-1]
         brake_start_speed_m__s = self.sim_params.coast_to_brake_speed_m__s
         brake_accel_m__s2 = self.sim_params.nominal_brake_accel_for_coast_m__s2
         time_horizon_s = 20.0
@@ -1787,22 +1591,22 @@
             return not_found
         if min_accel_m__s2 > max_accel_m__s2:
             min_accel_m__s2, max_accel_m__s2 = max_accel_m__s2, min_accel_m__s2
-        num_samples = len(self.cyc.cycMps)
-        d0 = self.cyc.cycDistMeters_v2[:i].sum()
-        v1 = self.cyc.cycMps[i]
-        dt = self.cyc.secs[i]
+        num_samples = len(self.cyc.mps)
+        d0 = self.cyc.dist_v2_m[:i].sum()
+        v1 = self.cyc.mps[i]
+        dt = self.cyc.dt_s[i]
         # a_proposed = (v1 - v0) / dt
         # distance to stop from start of time-step
         dts0 = self.cyc0.calc_distance_to_next_stop_from(d0) 
         if dts0 < 1e-6:
             # no stop to coast towards or we're there...
             return not_found
-        dt = self.cyc.secs[i]
+        dt = self.cyc.dt_s[i]
         # distance to brake from the brake start speed (m/s)
         dtb = -0.5 * brake_start_speed_m__s * brake_start_speed_m__s / brake_accel_m__s2
         # distance to brake initiation from start of time-step (m)
         dtbi0 = dts0 - dtb
-        cyc0_distances_m = self.cyc0.cycDistMeters_v2.cumsum()
+        cyc0_distances_m = self.cyc0.dist_v2_m.cumsum()
         # Now, check rendezvous trajectories
         if time_horizon_s > 0.0:
             step_idx = i
@@ -1813,7 +1617,7 @@
             r_best_accel_m__s2 = 0.0
             r_best_accel_spread_m__s2 = 0.0
             while dt_plan <= time_horizon_s and step_idx < num_samples:
-                dt_plan += self.cyc0.secs[step_idx]
+                dt_plan += self.cyc0.dt_s[step_idx]
                 step_ahead = step_idx - (i - 1)
                 if step_ahead == 1:
                     # for brake init rendezvous
@@ -1861,7 +1665,7 @@
         Solve for the next-step speed that will yield a zero roadload
         """
         TOL = 1e-6
-        v0 = self.mpsAch[i-1]
+        v0 = self.mps_ach[i-1]
         if v0 < TOL:
             # TODO: need to determine how to leave coast and rejoin shadow trace
             #self.impose_coast[i] = False
@@ -1871,36 +1675,36 @@
 
         if not self.impose_coast[i]:
             return
-        v1_traj = self.cyc.cycMps[i]
-        if self.cyc.cycMps[i] == self.cyc0.cycMps[i] and v0 > self.sim_params.coast_to_brake_speed_m__s:
+        v1_traj = self.cyc.mps[i]
+        if self.cyc.mps[i] == self.cyc0.mps[i] and v0 > self.sim_params.coast_to_brake_speed_m__s:
             if self.sim_params.allow_passing_during_coast:
                 # we could be coasting downhill so could in theory go to a higher speed
                 # since we can pass, allow vehicle to go up to max coasting speed (m/s)
                 # the solver will show us what we can actually achieve
-                self.cyc.cycMps[i] = self.sim_params.max_coast_speed_m__s
+                self.cyc.mps[i] = self.sim_params.max_coast_speed_m__s
             else:
                 # distances of lead vehicle (m)
-                ds_lv = self.cyc0.cycDistMeters.cumsum()
-                d0 = self.cyc.cycDistMeters_v2[:i].sum() # current distance traveled at start of step
+                ds_lv = self.cyc0.dist_m.cumsum()
+                d0 = self.cyc.dist_v2_m[:i].sum() # current distance traveled at start of step
                 d1_lv = ds_lv[i]
                 max_step_distance_m = d1_lv - d0
-                max_avg_speed_m__s = max_step_distance_m / self.cyc0.secs[i]
+                max_avg_speed_m__s = max_step_distance_m / self.cyc0.dt_s[i]
                 max_next_speed_m__s = 2 * max_avg_speed_m__s - v0
-                self.cyc.cycMps[i] = max(0, min(max_next_speed_m__s, self.sim_params.max_coast_speed_m__s))
+                self.cyc.mps[i] = max(0, min(max_next_speed_m__s, self.sim_params.max_coast_speed_m__s))
         # Solve for the actual coasting speed
         self.solve_step(i)
         self.newton_iters[i] = 0 # reset newton iters
-        self.cyc.cycMps[i] = self.mpsAch[i]
-        accel_proposed = (self.cyc.cycMps[i] - self.cyc.cycMps[i-1]) / self.cyc.secs[i]
-        if self.cyc.cycMps[i] < TOL:
-            self.cyc.cycMps[i] = 0.0
+        self.cyc.mps[i] = self.mps_ach[i]
+        accel_proposed = (self.cyc.mps[i] - self.cyc.mps[i-1]) / self.cyc.dt_s[i]
+        if self.cyc.mps[i] < TOL:
+            self.cyc.mps[i] = 0.0
             return
-        if np.abs(self.cyc.cycMps[i] - v1_traj) > TOL:
+        if np.abs(self.cyc.mps[i] - v1_traj) > TOL:
             adjusted_current_speed = False
-            if self.cyc.cycMps[i] < (self.sim_params.coast_to_brake_speed_m__s + TOL):
-                v1_before = self.cyc.cycMps[i]
+            if self.cyc.mps[i] < (self.sim_params.coast_to_brake_speed_m__s + TOL):
+                v1_before = self.cyc.mps[i]
                 self.cyc.modify_with_braking_trajectory(self.sim_params.nominal_brake_accel_for_coast_m__s2, i)
-                v1_after = self.cyc.cycMps[i]
+                v1_after = self.cyc.mps[i]
                 assert v1_before != v1_after
                 adjusted_current_speed = True
             else:
@@ -1926,7 +1730,7 @@
                 # ensure newton iters is reset? vs having to call manually?
                 self.solve_step(i)
                 self.newton_iters[i] = 0 # reset newton iters
-                self.cyc.cycMps[i] = self.mpsAch[i]
+                self.cyc.mps[i] = self.mps_ach[i]
 
     def set_post_scalars(self):
         """Sets scalar variables that can be calculated after a cycle is run. 
@@ -1938,22 +1742,7 @@
             self.mpgge = 0.0
 
         else:
-<<<<<<< HEAD
             self.mpgge = self.dist_mi.sum() / (self.fs_kwh_out_ach.sum() / self.props.kwh_per_gge)
-=======
-            self.mpgge = self.distMiles.sum() / (self.fsKwhOutAch.sum() / self.props.kWhPerGGE)
-
-        self.roadwayChgKj = (self.roadwayChgKwOutAch * self.cyc.secs).sum()
-        self.essDischgKj = -(self.soc[-1] - self.soc[0]) * self.veh.maxEssKwh * 3.6e3
-        self.battery_kWh_per_mi  = (
-            self.essDischgKj / 3.6e3) / self.distMiles.sum()
-        self.electric_kWh_per_mi  = (
-            (self.roadwayChgKj + self.essDischgKj) / 3.6e3) / self.distMiles.sum()
-        self.fuelKj = (self.fsKwOutAch * self.cyc.secs).sum()
-
-        if (self.fuelKj + self.roadwayChgKj) == 0:
-            self.ess2fuelKwh  = 1.0
->>>>>>> 96a83026
 
         self.roadway_chg_kj = (self.roadway_chg_kw_out_ach * self.cyc.dt_s).sum()
         self.ess_dischg_kj = - \
@@ -1964,25 +1753,11 @@
             (self.roadway_chg_kj + self.ess_dischg_kj) / 3.6e3) / self.dist_mi.sum()
         self.fuel_kj = (self.fs_kw_out_ach * self.cyc.dt_s).sum()
 
-<<<<<<< HEAD
         if (self.fuel_kj + self.roadway_chg_kj) == 0:
             self.ess2fuel_kwh  = 1.0
 
         else:
             self.ess2fuel_kwh  = self.ess_dischg_kj / (self.fuel_kj + self.roadway_chg_kj)
-=======
-        if self.mpgge == 0:
-            # hardcoded conversion
-            self.Gallons_gas_equivalent_per_mile = self.electric_kWh_per_mi / self.props.kWhPerGGE
-            grid_Gallons_gas_equivalent_per_mile = self.electric_kWh_per_mi / self.props.kWhPerGGE / self.veh.chgEff
-
-        else:
-            self.Gallons_gas_equivalent_per_mile = 1 / self.mpgge + self.electric_kWh_per_mi  / self.props.kWhPerGGE
-            grid_Gallons_gas_equivalent_per_mile = 1 / self.mpgge + self.electric_kWh_per_mi / self.props.kWhPerGGE / self.veh.chgEff
-
-        self.grid_mpgge_elec = 1 / grid_Gallons_gas_equivalent_per_mile
-        self.mpgge_elec = 1 / self.Gallons_gas_equivalent_per_mile
->>>>>>> 96a83026
 
         # energy audit calcs
         self.drag_kw = self.cyc_drag_kw 
@@ -2007,26 +1782,16 @@
         self.aux_kj = (self.aux_in_kw * self.cyc.dt_s).sum()
         self.fc_kj = ((self.fc_kw_in_ach - self.fc_kw_out_ach) * self.cyc.dt_s).sum()
         
-<<<<<<< HEAD
         self.net_kj = self.drag_kj + self.ascent_kj + self.rr_kj + self.brake_kj + self.trans_kj \
             + self.mc_kj + self.ess_eff_kj + self.aux_kj + self.fc_kj
 
         self.ke_kj = 0.5 * self.veh.veh_kg * (self.mps_ach[0] ** 2 - self.mps_ach[-1] ** 2) / 1_000
-=======
-        self.netKj = self.dragKj + self.ascentKj + self.rrKj + self.brakeKj + self.transKj + self.mcKj + self.essEffKj + self.auxKj + self.fcKj
-
-        self.keKj = 0.5 * self.veh.vehKg * (self.mpsAch[0] ** 2 - self.mpsAch[-1] ** 2) / 1_000
->>>>>>> 96a83026
         
         self.energy_audit_error = ((self.roadway_chg_kj + self.ess_dischg_kj + self.fuel_kj + self.ke_kj) - self.net_kj
             ) / (self.roadway_chg_kj + self.ess_dischg_kj + self.fuel_kj + self.ke_kj)
 
-<<<<<<< HEAD
         if (np.abs(self.energy_audit_error) > self.sim_params.energy_audit_error_tol) and \
             self.sim_params.verbose:
-=======
-        if (np.abs(self.energyAuditError) > self.sim_params.energy_audit_error_tol) and self.sim_params.verbose:
->>>>>>> 96a83026
             print('Warning: There is a problem with conservation of energy.')
             print('Energy Audit Error:', np.round(self.energy_audit_error, 5))
 
@@ -2059,7 +1824,6 @@
             if self.sim_params.verbose:
                 print('Warning: Trace miss speed [m/s]:', np.round(self.trace_miss_speed_mps, 5))
                 print('exceeds tolerance of: ', np.round(self.sim_params.trace_miss_speed_mps_tol, 5))
-<<<<<<< HEAD
     
     def to_rust(self):
         "Create a rust version of SimDrive"
@@ -2079,8 +1843,6 @@
 
 class LegacySimDrive(object):
     pass
-=======
->>>>>>> 96a83026
 
 
 ref_sim_drive = SimDrive(cycle.ref_cyc, vehicle.ref_veh)
@@ -2358,96 +2120,24 @@
             for i in range(0, len(self.ess_cur_kwh))])
 
 
-<<<<<<< HEAD
 def SimDriveJit(cyc_jit, veh_jit):
     """
     deprecated
-=======
-def copy_sim_drive(sd:SimDriveClassic, use_jit=None) -> SimDriveClassic:
-    """Returns copy of SimDriveClassic or SimDriveJit as SimDriveClassic.
-    Arguments:
-    ----------
-    sd: instantiated SimDriveClassic or SimDriveJit
-    use_jit: (bool)
-        default(None) -- infer from sd
-        True -- use numba
-        False -- don't use numba
-    """
-
-    from . import simdrivejit
-    if use_jit is None:
-        use_jit = "Jit" in str(type(sd))
-
-    if use_jit:
-        sd_copy = simdrivejit.SimDriveJit(
-            cycle.copy_cycle(sd.cyc0, use_jit=use_jit), 
-            vehicle.copy_vehicle(sd.veh, use_jit=use_jit)
-            ) 
-    else:
-        sd_copy = SimDriveClassic(
-            cycle.copy_cycle(sd.cyc0, use_jit=use_jit), 
-            vehicle.copy_vehicle(sd.veh, use_jit=use_jit)
-            ) 
-
-    for keytup in simdrivejit.sim_drive_spec:
-        key = keytup[0]
-        if key == 'cyc':
-            sd_copy.__setattr__(
-                key, 
-                cycle.copy_cycle(sd.__getattribute__(key), use_jit=use_jit))
-        elif key == 'cyc0':
-            pass
-        elif key == 'veh':
-            sd_copy.veh = vehicle.copy_vehicle(sd.veh, return_dict=False, use_jit=use_jit)
-        elif key == 'sim_params':
-            sd_copy.sim_params = copy_sim_params(sd.sim_params, use_jit=use_jit)
-        elif key == 'props':
-            sd_copy.props = params.copy_props(sd.props, use_jit=use_jit)
-        else: 
-            # should be ok to deep copy
-            sd_copy.__setattr__(key, deepcopy(sd.__getattribute__(key)))
-        
-    return sd_copy                
-
-
-
-
-# convenience wrappers for backwards compatibility
-# return type hint is for linting purpsoses only
-def SimDriveJit(cyc_jit, veh_jit) -> SimDriveClassic:
-    """
-    Wrapper for simdrivejit.SimDriveJit
->>>>>>> 96a83026
     """
     raise NotImplementedError("This function has been deprecated.")
 
 # return type hint is for linting purpsoses only
 def SimAccelTestJit(cyc_jit, veh_jit) -> SimAccelTest:
     """
-<<<<<<< HEAD
     deprecated
-=======
-    Wrapper for simdrivejit.SimAccelTestJit
->>>>>>> 96a83026
     """
     raise NotImplementedError("This function has been deprecated")
 
-<<<<<<< HEAD
 def estimate_soc_corrected_fuel_kJ(sd: SimDrive) -> float:
-=======
-    sim_drive_jit = simdrivejit.SimAccelTestJit(cyc_jit, veh_jit)
-
-    SimDriveJit.__doc__ += sim_drive_jit.__doc__
-
-    return sim_drive_jit
-
-def estimate_corrected_fuel_kJ(sd: SimDriveClassic) -> float:
->>>>>>> 96a83026
     """
     - sd: SimDriveClassic, the simdrive instance after simulation
     RETURN: number, the kJ of fuel corrected for SOC imbalance
     """
-<<<<<<< HEAD
     if sd.veh.veh_pt_type != HEV:
         raise ValueError(f"SimDrive instance must have a vehPtType of HEV; found {sd.veh.veh_pt_type}")
     def f(mask, numer, denom, default):
@@ -2475,26 +2165,4 @@
     else:
         k = (sd.veh.max_ess_kwh * kJ__kWh) / (ess_eff * mc_chg_eff * fc_eff)
         equivalent_fuel_kJ = -1.0 * delta_soc * k
-    return sd.fuel_kj + equivalent_fuel_kJ
-=======
-    if sd.veh.vehPtType != HEV:
-        return sd.fuelKj
-    def f(mask, numer, denom, default):
-        if not mask.any():
-            return default
-        return numer[mask].sum() / denom[mask].sum()
-    kJ__kWh = 3600.0
-    delta_soc = sd.soc[-1] - sd.soc[0]
-    ess_eff = np.sqrt(sd.veh.essRoundTripEff)
-    mc_chg_eff = f(sd.mcMechKwOutAch < 0.0, sd.mcElecKwInAch, sd.mcMechKwOutAch, sd.veh.mcPeakEff)
-    mc_dis_eff = f(sd.mcMechKwOutAch > 0.0, sd.mcMechKwOutAch, sd.mcElecKwInAch, mc_chg_eff)
-    ess_traction_frac = f(sd.mcElecKwInAch > 0.0, sd.mcElecKwInAch, sd.essKwOutAch, 1.0)
-    fc_eff = f(sd.transKwInAch > 0.0, sd.fcKwOutAch, sd.fcKwInAch, sd.fcKwOutAch.sum() / sd.fcKwInAch.sum())
-    if delta_soc >= 0.0:
-        k = (sd.veh.maxEssKwh * kJ__kWh * ess_eff * mc_dis_eff * ess_traction_frac) / fc_eff
-        equivalent_fuel_kJ = -1.0 * delta_soc * k
-    else:
-        k = (sd.veh.maxEssKwh * kJ__kWh) / (ess_eff * mc_chg_eff * fc_eff)
-        equivalent_fuel_kJ = -1.0 * delta_soc * k
-    return sd.fuelKj + equivalent_fuel_kJ
->>>>>>> 96a83026
+    return sd.fuel_kj + equivalent_fuel_kJ