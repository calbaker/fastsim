![FASTSim Logo](fastsim-icon-web-131x172.jpg)

# Description
This is the pythonic flavor of FASTSim which is based on the original Excel implementation. Effort will be made to keep the core methodology between this software and the Excel flavor in line with one another. Other FASTSim flavors may spin off as variations on this core functionality, but these should integrated back into master if there is any intent of persistence.

All classes and methods are self-documented.  

# Installation
First, clone the repository from GitHub if you don't already have a local copy of the FASTSim package files:

    git clone git@github.nrel.gov:MBAP/fastsim.git  
    
FASTSim depends on python 3.8. One way to satisfy this is to use conda (we recommend Anaconda Powershell Prompt for Windows OS):

    conda create -n fastsim python=3.8
    conda activate fastsim
    
Then, from within the top level of the FASTSim folder, run a pip install:

    pip install -e .
    
This will install FASTSim with minimal dependencies in place so that FASTSim files can be editable (`-e` provides this behavior). Developers will find this option handy since FASTSim will be installed in place from the installation location and any updates will be propagated each time FASTSim is freshly imported.  

For users who are not developers, FASTSim can also be installed without the `-e` option (i.e. `pip install .`), and package files will be copied to the python site-packages folder.   

# Usage
To see and run examples, navigate to fastsim/docs and run the various *demo.py files to see fastsim use cases. There are other examples in fastsim/test.  

To get help in an interactive ipython or jupyter session:  
```
import fastsim
fastsim.simdrive.SimDriveClassic? # or
help(fastsim.simdrive.SimDriveClassic)
```

Help can be used in this manner on any FASTSim object.

# Testing

The `unittest` package has been implemented such that you can run `python -m unittest discover` from within the fastsim folder, and all tests will be automatically discovered and run.  

## Against Previous Python Version

To run test, first run the command `from fastim import test`.  
To compare FASTSim back to the master branch version from 17 December 2019, run `test.test26veh3cyc.main()`.  For timing comparisons, run `test.test26veh3cyc_CPUtime.main()`.  

## Against Excel FASTSim
To compare Python FASTSim results to Excel FASTSim, you can run `test.test_vs_excel.main()` to do an experimental (i.e. beta) comparison against saved Excel results. If you have the Excel version (obtainable here: [https://www.nrel.gov/transportation/fastsim.html](https://www.nrel.gov/transportation/fastsim.html)) of FASTSim open, you can specify `rerun_excel=True` to do a live run of the Excel version.

# numba
To significantly speed up the simulations `numba` has been used extensively to augment every class in `fastsim.simdrive`, `fastsim.cycle`, and `fastsim/vehicle`. Classes that are "just in time compiled", as well as variables needed for datatype declaration, are preceeded by the `numba` decorator `@jitclass` or defined by numba types `float64, int32, bool_, types`, respectively.

*notes on numba*
- `numba` caches compiled classes for you in `__pycache__`
- should usually automatically register source code changes and recompile, even if `__pycache__` isn't deleted first

## numba pitfalls
- `numba` does not always work well with `numpy`, although this happens in rare occassions and has completely been resolved in this code base, as far as we know.
- Some users have reported Python __zombie__ processes that crop up when using the `numba` extended code. This has been a difficult to reproduce bug and may have been user platform specific, it also involved heavy use of `xlwings` calling the code via Excel. These zombies can be seen in the Task Manager as latent Pythonw processes, they will prevent `numba` from recompiling, even if you delete the `__pycache__` folders.

# List of Abbreviations
cur = current time step  
prev = previous time step  
cyc = drive cycle  
secs = seconds  
mps = meters per second  
mph = miles per hour  
kw = kilowatts, unit of power  
kwh = kilowatt-hour, unit of energy  
kg = kilograms, unit of mass  
max = maximum  
min = minimum  
avg = average  
fs = fuel storage (eg. gasoline/diesel tank, pressurized hydrogen tank)  
fc = fuel converter (eg. internal combustion engine, fuel cell)  
mc = electric motor/generator and controller  
ess = energy storage system (eg. high voltage traction battery)  
chg = charging of a component  
dis = discharging of a component  
lim = limit of a component  
regen = associated with regenerative braking  
des = desired value  
ach = achieved value  
in = component input  
out = component output  

# Release Notes
<<<<<<< HEAD
<<<<<<< HEAD
1.1.0 -- separated jitclasses into own module, made vehicle parameter setting more robust
=======
=======
1.1.2 -- made vehicle loading _more_ more robust
>>>>>>> d3c1f40a
1.1.1 -- made vehicle loading more robust
1.1.0 -- separated jitclasses into own module, made vehicle engine and motor efficiency setting more robust
>>>>>>> 2021b-dev
1.0.4 -- bug fix with custom engine curve
1.0.3 -- bug fixes, faster testing
1.0.2 -- forced type np.float64 on vehicle mass attributes
1.0.1 -- Added `vehYear` attribute to vehicle and other minor changes.  
1.0.0 -- Implemented unittest package.  Fixed energy audit calculations to be based on achieved speed.  Updated this file.  Improved documentation.  Vehicle can be instantiated as dict.  
0.1.5 -- Updated to be compatible with ADOPT  
0.1.4 -- Bug fix: `mcEffMap` is now robust to having zero as first element  
0.1.3 -- Bug fix: `fastsim.vehicle.Vehicle` method `set_init_calcs` no longer overrides `fcEffMap`.  
0.1.2 -- Fixes os-dependency of xlwings by not running stuff that needs xlwings.  Improvements in functional test.  Refinment utomated typying of jitclass objects.  
0.1.1 -- Now includes label fuel economy and/or battery kW-hr/mi values that match excel and test for benchmarking against Excel values and CPU time.  

# Contributors
Aaron Brooker -- Aaron.Brooker@nrel.gov  
Jeffrey Gonder -- Jeff.Gonder@nrel.gov  
Chad Baker -- Chad.Baker@nrel.gov  
Eric Wood -- Eric.Wood@nrel.gov  
Jacob Holden -- Jacob.Holden@nrel.gov  
Grant Payne -- Grant.Payne@nrel.gov  
Matthew Moniot -- Matthew.Moniot@nrel.gov  
Jason Lustbader -- Jason.Lustbader@nrel.gov  
Sean Lopp -- sean@rstudio.com  
Laurie Ramroth -- lramroth@ford.com  <|MERGE_RESOLUTION|>--- conflicted
+++ resolved
@@ -85,16 +85,9 @@
 out = component output  
 
 # Release Notes
-<<<<<<< HEAD
-<<<<<<< HEAD
-1.1.0 -- separated jitclasses into own module, made vehicle parameter setting more robust
-=======
-=======
 1.1.2 -- made vehicle loading _more_ more robust
->>>>>>> d3c1f40a
 1.1.1 -- made vehicle loading more robust
 1.1.0 -- separated jitclasses into own module, made vehicle engine and motor efficiency setting more robust
->>>>>>> 2021b-dev
 1.0.4 -- bug fix with custom engine curve
 1.0.3 -- bug fixes, faster testing
 1.0.2 -- forced type np.float64 on vehicle mass attributes
