--- conflicted
+++ resolved
@@ -5,11 +5,7 @@
 from numba import float64, int32, bool_    # import the types
 from numba.types import string
 
-<<<<<<< HEAD
-from fastsim import cycle
-=======
 from fastsim import parameters, cycle, vehicle, simdrive
->>>>>>> f34be35e
 
 def build_spec(instance, error='raise', extra=None):
     """
@@ -23,18 +19,11 @@
             'warn' -- warn without error when invalid key is used
             'ignore' -- completely ignore errors
     extra : list of tuples that extends spec in format:
-<<<<<<< HEAD
-        [('var_name', type), # examples to follow
-        ('var1', numba.float64), # for a scalar
-        ('var2', numba.float64[:]) # for an array
-        ]
-=======
         [
             ('var_name', type), # examples to follow
             ('var1', numba.float64), # for a scalar
             ('var2', numba.float64[:]) # for an array
         ] # this can also be extended to output of build_spec
->>>>>>> f34be35e
     """
 
     # types that are native to python/numpy/numba
@@ -45,48 +34,24 @@
         ([str], string, string[:]),
     ]
 
-<<<<<<< HEAD
-    attr_types = [type(instance.__getattribute__(attr)) for attr in instance.__dict__.keys()]
-
-    if cycle.Cycle in attr_types:
-        spec_tuples.append([cycle.Cycle], cycle.CycleJit.class_type.instance_type, None),
-
-    if any(class_name in str(instance.__class__) for
-        class_name in ['SimDriveClassic', 'SimDriveHot']):
-        # if this import is done before this if branch is triggered,
-        # weird circular import issues may happen
-        from fastsim import vehicle, parameters, simdrive
-        # run sim_drive to flesh out all the attributes
-        instance.sim_drive()
-        # list of tuples containg possible types, assigned type for scalar,
-        # and assigned type for array
-        spec_tuples.extend([
-            # complex types that are attributes of simdrive.SimDrive*
-            ([vehicle.Vehicle], vehicle.VehicleJit.class_type.instance_type, None),
-            ([parameters.PhysicalProperties],
-                parameters.PhysicalPropertiesJit.class_type.instance_type, None),
-            ([simdrive.SimDriveParamsClassic],
-                simdrive.SimDriveParams.class_type.instance_type, None),
-        ])
-        
-        if 'SimDriveHot' in str(instance.__class__):
-            from fastsim import simdrivehot
-            spec_tuples.extend([
-                ([simdrivehot.AirProperties], 
-                    simdrivehot.AirPropertiesJit.class_type.instance_type, None),
-                ([simdrivehot.VehicleThermal], 
-                simdrivehot.VehicleThermalJit.class_type.instance_type, None),
-                ([simdrivehot.ConvectionCalcs],
-                 simdrivehot.ConvectionCalcsJit.class_type.instance_type, None),
-            ])
-=======
     # code for handling custom and/or user-defined types 
     attrs = [instance.__getattribute__(key) for key in instance.__dict__.keys()]
     attr_types = [type(attr) for attr in attrs]
 
     if 'sim_drive' in instance.__dir__():
         instance.sim_drive()
->>>>>>> f34be35e
+
+    # TODO: make this look like stuff starting on line 57
+    if 'SimDriveHot' in str(instance.__class__):
+        from fastsim import simdrivehot
+        spec_tuples.extend([
+            ([simdrivehot.AirProperties], 
+                simdrivehot.AirPropertiesJit.class_type.instance_type, None),
+            ([simdrivehot.VehicleThermal], 
+            simdrivehot.VehicleThermalJit.class_type.instance_type, None),
+            ([simdrivehot.ConvectionCalcs],
+                simdrivehot.ConvectionCalcsJit.class_type.instance_type, None),
+        ])
 
     # list of tuples of base types and their corresponding jit types
     if cycle.Cycle in attr_types:
