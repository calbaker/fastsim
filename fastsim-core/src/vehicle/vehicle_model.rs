--- conflicted
+++ resolved
@@ -398,28 +398,6 @@
                     },
                     em: ElectricMachine {
                         state: Default::default(),
-<<<<<<< HEAD
-                        eff_interp_fwd: (Interpolator::Interp1D(Interp1D::new(
-                            f2veh.mc_pwr_out_perc.to_vec(),
-                            f2veh.mc_eff_array.to_vec(),
-                            Strategy::LeftNearest,
-                            Extrapolate::Error,
-                        )?)),
-                        eff_interp_at_max_input: Some(Interpolator::Interp1D(Interp1D::new(
-                            // before adding the interpolator, pwr_in_frac_interp was set as Default::default(), can this
-                            // be transferred over as done here, or does a new defualt need to be defined?
-                            f2veh
-                                .mc_pwr_out_perc
-                                .to_vec()
-                                .iter()
-                                .zip(f2veh.mc_eff_array.to_vec().iter())
-                                .map(|(x, y)| x / y)
-                                .collect(),
-                            f2veh.mc_eff_array.to_vec(),
-                            Strategy::LeftNearest,
-                            Extrapolate::Error,
-                        )?)),
-=======
                         eff_interp_fwd: (Interpolator::Interp1D(
                             Interp1D::new(
                                 f2veh.mc_perc_out_array.to_vec(),
@@ -430,7 +408,6 @@
                             .unwrap(),
                         )),
                         eff_interp_at_max_input: None,
->>>>>>> 276cd1a4
                         // pwr_in_frac_interp: Default::default(),
                         pwr_out_max: f2veh.mc_max_kw * uc::KW,
                         specific_pwr: None,
