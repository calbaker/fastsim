--- conflicted
+++ resolved
@@ -179,13 +179,8 @@
                 )
             );
         }
-<<<<<<< HEAD
         state.eff = match &self.eff_interp {
-            Interpolator::Interp0D(round_trip_eff) => *round_trip_eff * uc::R,
-=======
-        state.eff = match self.eff_interp.to_owned() {
-            Interpolator::Interp0D(eff) => eff * uc::R,
->>>>>>> 4450c7bf
+            Interpolator::Interp0D(eff) => *eff * uc::R,
             Interpolator::Interp1D(interp1d) => {
                 interp1d.interpolate(&[state.pwr_out_electrical.get::<si::watt>()])? * uc::R
             }
