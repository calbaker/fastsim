--- conflicted
+++ resolved
@@ -440,14 +440,6 @@
         self.energy_capacity * (self.max_soc - self.min_soc)
     }
 
-<<<<<<< HEAD
-    /// If thermal model is appropriately configured, returns current lumped [Self] temperature
-    pub fn temperature(&self) -> Option<si::Temperature> {
-        match &self.thrml {
-            RESThermalOption::RESLumpedThermal(rest) => Some(rest.state.temperature),
-            RESThermalOption::None => None,
-        }
-=======
     /// Sets the ReversibleEnergyStorage eff_interp Interpolator to be a 1D
     /// interpolator with the default x and f_x arrays  
     /// Source of default efficiency values:  
@@ -495,7 +487,14 @@
     pub fn set_default_3d_interp(&mut self) -> anyhow::Result<()> {
         self.eff_interp = ninterp::Interpolator::from_resource("res/default_3d.yaml", false)?;
         Ok(())
->>>>>>> fcde5a11
+    }
+
+    /// If thermal model is appropriately configured, returns current lumped [Self] temperature
+    pub fn temperature(&self) -> Option<si::Temperature> {
+        match &self.thrml {
+            RESThermalOption::RESLumpedThermal(rest) => Some(rest.state.temperature),
+            RESThermalOption::None => None,
+        }
     }
 }
 
