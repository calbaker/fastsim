--- conflicted
+++ resolved
@@ -536,24 +536,13 @@
 
 /// Dummy interpolator that will be overridden in [FuelConverterThermal::init]
 fn tstat_interp_default() -> Interpolator {
-<<<<<<< HEAD
-    Interpolator::Interp1D(
-        Interp1D::new(
-            vec![85.0, 90.0],
-            vec![0.0, 1.0],
-            Strategy::Linear,
-            Extrapolate::Clamp,
-        )
-        .with_context(|| format_dbg!())
-        .unwrap(),
-=======
     Interpolator::new_1d(
         vec![85.0, 90.0],
         vec![0.0, 1.0],
         Strategy::Linear,
         Extrapolate::Clamp,
->>>>>>> 120999ea
     )
+    .unwrap()
 }
 
 lazy_static! {
@@ -599,33 +588,36 @@
                 / Air::get_dyn_visc(te_air_film).with_context(|| format_dbg!())?;
 
         // calculate heat transfer coeff. from engine to ambient [W / (m ** 2 * K)]
-        self.state.htc_to_amb = if veh_speed < 1.0 * uc::MPS {
-            // if stopped, scale based on thermostat opening and constant convection
-            self.state.tstat_open_frac = self
-                .tstat_interp
-                .interpolate(&[self.state.temperature.get::<si::degree_celsius>()])
-                .with_context(|| format_dbg!())?;
-            (uc::R + self.state.tstat_open_frac * self.radiator_effectiveness)
-                * self.htc_to_amb_stop
-        } else {
-            // Calculate heat transfer coefficient for sphere,
-            // from Incropera's Intro to Heat Transfer, 5th Ed., eq. 7.44
-            let sphere_conv_params = get_sphere_conv_params(fc_air_film_re.get::<si::ratio>());
-            let htc_to_amb_sphere: si::HeatTransferCoeff = sphere_conv_params.0
-                * fc_air_film_re.get::<si::ratio>().powf(sphere_conv_params.1)
-                * Air::get_pr(te_air_film)
-                    .with_context(|| format_dbg!())?
-                    .get::<si::ratio>()
-                    .powf(1.0 / 3.0)
-                * Air::get_therm_cond(te_air_film).with_context(|| format_dbg!())?
-                / self.length_for_convection;
-            // if stopped, scale based on thermostat opening and constant convection
-            self.state.tstat_open_frac = self
-                .tstat_interp
-                .interpolate(&[self.state.temperature.get::<si::degree_celsius>()])
-                .with_context(|| format_dbg!())?;
-            self.state.tstat_open_frac * htc_to_amb_sphere
-        };
+        self.state.htc_to_amb =
+            if veh_speed < 1.0 * uc::MPS {
+                // if stopped, scale based on thermostat opening and constant convection
+                self.state.tstat_open_frac =
+                    self.tstat_interp
+                        .interpolate(&[(self.state.temperature.get::<si::kelvin>()
+                            - uc::CELSIUS_TO_KELVIN.value)])
+                        .with_context(|| format_dbg!())?;
+                (uc::R + self.state.tstat_open_frac * self.radiator_effectiveness)
+                    * self.htc_to_amb_stop
+            } else {
+                // Calculate heat transfer coefficient for sphere,
+                // from Incropera's Intro to Heat Transfer, 5th Ed., eq. 7.44
+                let sphere_conv_params = get_sphere_conv_params(fc_air_film_re.get::<si::ratio>());
+                let htc_to_amb_sphere: si::HeatTransferCoeff = sphere_conv_params.0
+                    * fc_air_film_re.get::<si::ratio>().powf(sphere_conv_params.1)
+                    * Air::get_pr(te_air_film)
+                        .with_context(|| format_dbg!())?
+                        .get::<si::ratio>()
+                        .powf(1.0 / 3.0)
+                    * Air::get_therm_cond(te_air_film).with_context(|| format_dbg!())?
+                    / self.length_for_convection;
+                // if stopped, scale based on thermostat opening and constant convection
+                self.state.tstat_open_frac =
+                    self.tstat_interp
+                        .interpolate(&[(self.state.temperature.get::<si::kelvin>()
+                            - uc::CELSIUS_TO_KELVIN.value)])
+                        .with_context(|| format_dbg!())?;
+                self.state.tstat_open_frac * htc_to_amb_sphere
+            };
 
         self.state.pwr_thrml_to_amb =
             self.state.htc_to_amb * PI * self.length_for_convection.powi(typenum::P2::new()) / 4.0
@@ -700,21 +692,6 @@
             .tstat_te_sto
             .or(Some(85. * uc::KELVIN + *uc::CELSIUS_TO_KELVIN));
         self.tstat_te_delta = self.tstat_te_delta.or(Some(5. * uc::KELVIN));
-<<<<<<< HEAD
-        self.tstat_interp = Interpolator::Interp1D(
-            Interp1D::new(
-                vec![
-                    self.tstat_te_sto.unwrap().get::<si::kelvin>(),
-                    self.tstat_te_sto.unwrap().get::<si::kelvin>()
-                        + self.tstat_te_delta.unwrap().get::<si::kelvin>(),
-                ],
-                vec![0.0, 1.0],
-                Strategy::Linear,
-                Extrapolate::Clamp,
-            )
-            .with_context(|| format_dbg!())?,
-        );
-=======
         self.tstat_interp = Interpolator::new_1d(
             vec![
                 self.tstat_te_sto.unwrap().get::<si::kelvin>(),
@@ -726,7 +703,6 @@
             Extrapolate::Clamp,
         )
         .with_context(|| format_dbg!())?;
->>>>>>> 120999ea
         Ok(())
     }
 }
