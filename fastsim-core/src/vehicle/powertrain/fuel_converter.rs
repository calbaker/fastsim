use super::*;
use crate::prelude::*;
use serde::Deserializer;
use std::f64::consts::PI;

// TODO: think about how to incorporate life modeling for Fuel Cells and other tech

#[fastsim_api(
    // // optional, custom, struct-specific pymethods
    // #[getter("eff_max")]
    // fn get_eff_max_py(&self) -> f64 {
    //     self.get_eff_max()
    // }

    // #[setter("__eff_max")]
    // fn set_eff_max_py(&mut self, eff_max: f64) -> PyResult<()> {
    //     self.set_eff_max(eff_max).map_err(PyValueError::new_err)
    // }

    // #[getter("eff_min")]
    // fn get_eff_min_py(&self) -> f64 {
    //     self.get_eff_min()
    // }

    // #[getter("eff_range")]
    // fn get_eff_range_py(&self) -> f64 {
    //     self.get_eff_range()
    // }

    // #[setter("__eff_range")]
    // fn set_eff_range_py(&mut self, eff_range: f64) -> PyResult<()> {
    //     self.set_eff_range(eff_range).map_err(PyValueError::new_err)
    // }

    // TODO: handle `side_effects` and uncomment
    // #[setter("__mass_kg")]
    // fn set_mass_py(&mut self, mass_kg: Option<f64>) -> anyhow::Result<()> {
    //     self.set_mass(mass_kg.map(|m| m * uc::KG))?;
    //     Ok(())
    // }

    #[getter("mass_kg")]
    fn get_mass_py(&self) -> PyResult<Option<f64>> {
        Ok(self.mass()?.map(|m| m.get::<si::kilogram>()))
    }

    #[getter]
    fn get_specific_pwr_kw_per_kg(&self) -> Option<f64> {
        self.specific_pwr.map(|x| x.get::<si::kilowatt_per_kilogram>())
    }
)]
#[derive(Deserialize, Serialize, Debug, Clone, PartialEq, HistoryMethods)]
<<<<<<< HEAD
/// Struct for modeling [FuelConverter] (e.g. engine, fuel cell.) thermal plant
=======
#[non_exhaustive]
/// Struct for modeling Fuel Converter (e.g. engine, fuel cell.)
>>>>>>> fcde5a11
pub struct FuelConverter {
    /// [Self] Thermal plant, including thermal management controls
    #[serde(default, skip_serializing_if = "FuelConverterThermalOption::is_none")]
    #[api(skip_get, skip_set)]
    pub thrml: FuelConverterThermalOption,
    /// [Self] mass
    #[serde(default)]
    #[api(skip_get, skip_set)]
    pub(in super::super) mass: Option<si::Mass>,
    /// FuelConverter specific power
    #[api(skip_get, skip_set)]
    pub(in super::super) specific_pwr: Option<si::SpecificPower>,
    /// max rated brake output power
    pub pwr_out_max: si::Power,
    /// starting/baseline transient power limit
    #[serde(default)]
    pub pwr_out_max_init: si::Power,
    // TODO: consider a ramp down rate, which may be needed for fuel cells
    /// lag time for ramp up
    pub pwr_ramp_lag: si::Time,
    /// interpolator for calculating [Self] efficiency as a function of output power
    #[api(skip_get, skip_set)]
    pub eff_interp_from_pwr_out: Interpolator,
    /// power at which peak efficiency occurs
    #[serde(skip)]
    pub pwr_for_peak_eff: si::Power,
    /// idle fuel power to overcome internal friction (not including aux load) \[W\]
    pub pwr_idle_fuel: si::Power,
    /// time step interval between saves. 1 is a good option. If None, no saving occurs.
    #[serde(skip_serializing_if = "Option::is_none")]
    pub save_interval: Option<usize>,
    /// struct for tracking current state
    #[serde(default, skip_serializing_if = "EqDefault::eq_default")]
    pub state: FuelConverterState,
    /// Custom vector of [Self::state]
    #[serde(
        default,
        skip_serializing_if = "FuelConverterStateHistoryVec::is_empty"
    )]
    pub history: FuelConverterStateHistoryVec,
}

impl SetCumulative for FuelConverter {
    fn set_cumulative(&mut self, dt: si::Time) {
        self.state.set_cumulative(dt);
    }
}

impl SerdeAPI for FuelConverter {}
impl Init for FuelConverter {
    fn init(&mut self) -> anyhow::Result<()> {
        let _ = self.mass().with_context(|| anyhow!(format_dbg!()))?;
        self.thrml.init()?;
        self.state.init().with_context(|| anyhow!(format_dbg!()))?;
        let eff_max = self.eff_max()?;
        self.pwr_for_peak_eff = *self
            .eff_interp_from_pwr_out
            .x()
            .with_context(|| format_dbg!())?
            .get(
                self.eff_interp_from_pwr_out
                    .f_x()
                    .unwrap()
                    .iter()
                    .position(|&eff| eff * uc::R == eff_max)
                    .with_context(|| format_dbg!())?,
            )
            .with_context(|| format_dbg!())?
            * self.pwr_out_max;
        Ok(())
    }
}

impl Mass for FuelConverter {
    fn mass(&self) -> anyhow::Result<Option<si::Mass>> {
        let derived_mass = self
            .derived_mass()
            .with_context(|| anyhow!(format_dbg!()))?;
        if let (Some(derived_mass), Some(set_mass)) = (derived_mass, self.mass) {
            ensure!(
                utils::almost_eq_uom(&set_mass, &derived_mass, None),
                format!(
                    "{}",
                    format_dbg!(utils::almost_eq_uom(&set_mass, &derived_mass, None)),
                )
            );
        }
        Ok(self.mass)
    }

    fn set_mass(
        &mut self,
        new_mass: Option<si::Mass>,
        side_effect: MassSideEffect,
    ) -> anyhow::Result<()> {
        let derived_mass = self
            .derived_mass()
            .with_context(|| anyhow!(format_dbg!()))?;
        if let (Some(derived_mass), Some(new_mass)) = (derived_mass, new_mass) {
            if derived_mass != new_mass {
                match side_effect {
                    MassSideEffect::Extensive => {
                        self.pwr_out_max = self.specific_pwr.ok_or_else(|| {
                            anyhow!(
                                "{}\nExpected `self.specific_pwr` to be `Some`.",
                                format_dbg!()
                            )
                        })? * new_mass;
                    }
                    MassSideEffect::Intensive => {
                        self.specific_pwr = Some(self.pwr_out_max / new_mass);
                    }
                    MassSideEffect::None => {
                        self.specific_pwr = None;
                    }
                }
            }
        } else if new_mass.is_none() {
            self.specific_pwr = None;
        }
        self.mass = new_mass;
        Ok(())
    }

    fn derived_mass(&self) -> anyhow::Result<Option<si::Mass>> {
        Ok(self
            .specific_pwr
            .map(|specific_pwr| self.pwr_out_max / specific_pwr))
    }

    fn expunge_mass_fields(&mut self) {
        self.mass = None;
        self.specific_pwr = None;
    }
}

impl SaveInterval for FuelConverter {
    fn save_interval(&self) -> anyhow::Result<Option<usize>> {
        Ok(self.save_interval)
    }
    fn set_save_interval(&mut self, save_interval: Option<usize>) -> anyhow::Result<()> {
        self.save_interval = save_interval;
        Ok(())
    }
}

// non-py methods

impl FuelConverter {
    /// Sets maximum possible total power [FuelConverter]
    /// can produce.
    /// # Arguments
    /// - `dt`: time step size
    pub fn set_curr_pwr_out_max(&mut self, dt: si::Time) -> anyhow::Result<()> {
        if self.pwr_out_max_init == si::Power::ZERO {
            // TODO: think about how to initialize power
            self.pwr_out_max_init = self.pwr_out_max / 10.
        };
        self.state.pwr_out_max =
            (self.state.pwr_prop + self.state.pwr_aux + self.pwr_out_max / self.pwr_ramp_lag * dt)
                .min(self.pwr_out_max)
                .max(self.pwr_out_max_init);
        Ok(())
    }

    /// Sets maximum possible propulsion-related power [FuelConverter]
    /// can produce, accounting for any aux-related power required.
    /// # Arguments
    /// - `pwr_aux`: aux-related power required from this component
    pub fn set_curr_pwr_prop_max(&mut self, pwr_aux: si::Power) -> anyhow::Result<()> {
        ensure!(
            pwr_aux >= si::Power::ZERO,
            format!(
                "{}\n`pwr_aux` must be >= 0",
                format_dbg!(pwr_aux >= si::Power::ZERO),
            )
        );
        self.state.pwr_aux = pwr_aux;
        self.state.pwr_prop_max = self.state.pwr_out_max - pwr_aux;
        Ok(())
    }

    /// Solves for this powertrain system/component efficiency and sets/returns power output values.
    /// # Arguments
    /// - `pwr_out_req`: tractive power output required to achieve presribed speed
    /// - `fc_on`: whether component is actively running
    /// - `dt`: time step size
    pub fn solve(
        &mut self,
        pwr_out_req: si::Power,
        fc_on: bool,
        dt: si::Time,
    ) -> anyhow::Result<()> {
        self.state.fc_on = fc_on;
        if fc_on {
            self.state.time_on += dt;
        } else {
            self.state.time_on = si::Time::ZERO;
        }
        // NOTE: think about the possibility of engine braking, not urgent
        ensure!(
            pwr_out_req >= si::Power::ZERO,
            format!(
                "{}\n`pwr_out_req` must be >= 0",
                format_dbg!(pwr_out_req >= si::Power::ZERO),
            )
        );
        // if the engine is not on, `pwr_out_req` should be 0.0
        ensure!(
            fc_on || (pwr_out_req == si::Power::ZERO && self.state.pwr_aux == si::Power::ZERO),
            format!(
                "{}\nEngine is off but pwr_out_req + pwr_aux is non-zero\n`pwr_out_req`: {} kW\n`self.state.pwr_aux`: {} kW",
                format_dbg!(
                    fc_on
                        || (pwr_out_req == si::Power::ZERO
                            && self.state.pwr_aux == si::Power::ZERO)
                ),
               pwr_out_req.get::<si::kilowatt>(),
               self.state.pwr_aux.get::<si::kilowatt>()
            )
        );
        self.state.pwr_prop = pwr_out_req;
        // TODO: make this temperature dependent
        self.state.eff = if fc_on {
            uc::R
                * self
                    .eff_interp_from_pwr_out
                    .interpolate(&[
                        ((pwr_out_req + self.state.pwr_aux) / self.pwr_out_max).get::<si::ratio>()
                    ])
                    .with_context(|| {
                        anyhow!(
                            "{}\n failed to calculate {}",
                            format_dbg!(),
                            stringify!(self.state.eff)
                        )
                    })?
        } else {
            si::Ratio::ZERO
        } * self.thrml.temp_eff_coeff().unwrap_or(1.0 * uc::R);
        ensure!(
            (self.state.eff >= 0.0 * uc::R && self.state.eff <= 1.0 * uc::R),
            format!(
                "fc efficiency ({}) must be either between 0 and 1",
                self.state.eff.get::<si::ratio>()
            )
        );

        // TODO: consider how idle is handled.  The goal is to make it so that even if `self.state.pwr_aux` is
        // zero, there will be fuel consumption to overcome internal dissipation.
        self.state.pwr_fuel = if self.state.fc_on {
            ((pwr_out_req + self.state.pwr_aux) / self.state.eff).max(self.pwr_idle_fuel)
        } else {
            si::Power::ZERO
        };
        self.state.pwr_loss = self.state.pwr_fuel - self.state.pwr_prop;

        // TODO: put this in `SetCumulative::set_custom_cumulative`
        // ensure!(
        //     self.state.energy_loss.get::<si::joule>() >= 0.0,
        //     format!(
        //         "{}\nEnergy loss must be non-negative",
        //         format_dbg!(self.state.energy_loss.get::<si::joule>() >= 0.0)
        //     )
        // );
        Ok(())
    }

    pub fn solve_thermal(
        &mut self,
        te_amb: si::Temperature,
        pwr_thrl_fc_to_cab: si::Power,
        veh_state: VehicleState,
        dt: si::Time,
    ) -> anyhow::Result<()> {
        let veh_speed = veh_state.speed_ach;
        self.thrml
            .solve(&self.state, te_amb, pwr_thrl_fc_to_cab, veh_speed, dt)
            .with_context(|| format_dbg!())
    }

    pub fn eff_max(&self) -> anyhow::Result<si::Ratio> {
        Ok(self
            .eff_interp_from_pwr_out
            .f_x()
            .with_context(|| format_dbg!())?
            .iter()
            .fold(f64::NEG_INFINITY, |acc, &curr| acc.max(curr))
            * uc::R)
    }

    /// If thermal model is appropriately configured, returns current lumped [Self] temperature
    pub fn temperature(&self) -> Option<si::Temperature> {
        match &self.thrml {
            FuelConverterThermalOption::FuelConverterThermal(fct) => Some(fct.state.temperature),
            FuelConverterThermalOption::None => None,
        }
    }
}

// impl FuelConverter {
//     impl_get_set_eff_max_min!();
//     impl_get_set_eff_range!();
// }

#[fastsim_api]
#[derive(
    Clone, Copy, Debug, Default, Deserialize, Serialize, PartialEq, HistoryVec, SetCumulative,
)]
#[non_exhaustive]
pub struct FuelConverterState {
    /// time step index
    pub i: usize,
    /// max total output power fc can produce at current time
    pub pwr_out_max: si::Power,
    /// max propulsion power fc can produce at current time
    pub pwr_prop_max: si::Power,
    /// efficiency evaluated at current demand
    pub eff: si::Ratio,
    /// instantaneous power going to drivetrain, not including aux
    pub pwr_prop: si::Power,
    /// integral of [Self::pwr_prop]
    pub energy_prop: si::Energy,
    /// power going to auxiliaries
    pub pwr_aux: si::Power,
    /// Integral of [Self::pwr_aux]
    pub energy_aux: si::Energy,
    /// instantaneous fuel power flow
    pub pwr_fuel: si::Power,
    /// Integral of [Self::pwr_fuel]
    pub energy_fuel: si::Energy,
    /// loss power, including idle
    pub pwr_loss: si::Power,
    /// Integral of [Self::pwr_loss]
    pub energy_loss: si::Energy,
    /// If true, engine is on, and if false, off (no idle)
    pub fc_on: bool,
    /// Time the engine has been on
    pub time_on: si::Time,
}

impl SerdeAPI for FuelConverterState {}
impl Init for FuelConverterState {}

/// Options for handling [FuelConverter] thermal model
#[derive(Clone, Default, Debug, Serialize, Deserialize, PartialEq, IsVariant)]
pub enum FuelConverterThermalOption {
    /// Basic thermal plant for [FuelConverter]
    FuelConverterThermal(Box<FuelConverterThermal>),
    /// no thermal plant for [FuelConverter]
    #[default]
    None,
}

impl Init for FuelConverterThermalOption {
    fn init(&mut self) -> anyhow::Result<()> {
        match self {
            Self::FuelConverterThermal(fct) => fct.init()?,
            Self::None => {}
        }
        Ok(())
    }
}
impl SerdeAPI for FuelConverterThermalOption {}
impl FuelConverterThermalOption {
    /// Solve change in temperature and other thermal effects
    /// # Arguments
    /// - `fc_state`: [FuelConverter] state
    /// - `te_amb`: ambient temperature
    /// - `pwr_thrl_fc_to_cab`: heat demand from HVAC system
    /// - `veh_speed`: current achieved speed
    fn solve(
        &mut self,
        fc_state: &FuelConverterState,
        te_amb: si::Temperature,
        pwr_thrl_fc_to_cab: si::Power,
        veh_speed: si::Velocity,
        dt: si::Time,
    ) -> anyhow::Result<()> {
        match self {
            Self::FuelConverterThermal(fct) => fct
                .solve(fc_state, te_amb, pwr_thrl_fc_to_cab, veh_speed, dt)
                .with_context(|| format_dbg!())?,
            Self::None => {
                ensure!(
                    pwr_thrl_fc_to_cab == si::Power::ZERO,
                    format_dbg!(
                        "`FuelConverterThermal needs to be configured to provide heat demand`"
                    )
                );
                // TODO: make sure this triggers error if appropriate
            }
        }
        Ok(())
    }

    /// If appropriately configured, returns temperature-dependent efficiency coefficient
    fn temp_eff_coeff(&self) -> Option<si::Ratio> {
        match self {
            Self::FuelConverterThermal(fct) => Some(fct.state.eff_coeff),
            Self::None => None,
        }
    }
}

#[fastsim_api]
#[derive(Deserialize, Serialize, Debug, Clone, PartialEq, HistoryMethods)]
#[non_exhaustive]
/// Struct for modeling Fuel Converter (e.g. engine, fuel cell.)
pub struct FuelConverterThermal {
    /// [FuelConverter] thermal capacitance
    pub heat_capacitance: si::HeatCapacity,
    /// parameter for engine characteristic length for heat transfer calcs
    pub length_for_convection: si::Length,
    /// parameter for heat transfer coeff from [FuelConverter] to ambient during vehicle stop
    pub htc_to_amb_stop: si::HeatTransferCoeff,

    /// Heat transfer coefficient between adiabatic flame temperature and [FuelConverterThermal] temperature
    pub htc_from_comb: si::ThermalConductance,
    /// Max coefficient for fraction of combustion heat that goes to [FuelConverter]
    /// (engine) thermal mass. Remainder goes to environment (e.g. via tailpipe).
    pub max_frac_from_comb: si::Ratio,
    /// parameter for temperature at which thermostat starts to open
    #[api(skip_get, skip_set)]
    pub tstat_te_sto: Option<si::Temperature>,
    /// temperature delta over which thermostat is partially open
    #[api(skip_get, skip_set)]
    pub tstat_te_delta: Option<si::Temperature>,
    #[serde(skip_serializing, deserialize_with = "tstat_interp_default")]
    #[api(skip_get, skip_set)]
    pub tstat_interp: Interp1D,
    /// Radiator effectiveness -- ratio of active heat rejection from
    /// radiator to passive heat rejection, always greater than 1
    pub radiator_effectiveness: si::Ratio,
    /// Model for [FuelConverter] dependence on efficiency
    #[api(skip_get, skip_set)]
    pub fc_eff_model: FCTempEffModel,
    /// struct for tracking current state
    #[serde(default, skip_serializing_if = "EqDefault::eq_default")]
    pub state: FuelConverterThermalState,
    /// Custom vector of [Self::state]
    #[serde(
        default,
        skip_serializing_if = "FuelConverterThermalStateHistoryVec::is_empty"
    )]
    pub history: FuelConverterThermalStateHistoryVec,
    // TODO: add `save_interval` and associated methods
}

/// Dummy interpolator that will be overridden in [FuelConverterThermal::init]
fn tstat_interp_default<'de, D>(_deserializer: D) -> Result<Interp1D, D::Error>
where
    D: Deserializer<'de>,
{
    Ok(Interp1D::new(
        vec![85.0, 90.0],
        vec![0.0, 1.0],
        Strategy::Linear,
        Extrapolate::Clamp,
    )
    .with_context(|| format_dbg!())
    .unwrap())
}

lazy_static! {
    /// gasoline stoichiometric air-fuel ratio https://en.wikipedia.org/wiki/Air%E2%80%93fuel_ratio
    pub static ref AFR_STOICH_GASOLINE: si::Ratio = uc::R * 14.7;
    /// gasoline density in https://inchem.org/documents/icsc/icsc/eics1400.htm
    /// This is reasonably constant with respect to temperature and pressure
    pub static ref GASOLINE_DENSITY: si::MassDensity = 0.75 * uc::KG / uc::L;
    /// TODO: find a source for this value
    pub static ref GASOLINE_LHV: si::SpecificEnergy = 33.7 * uc::KWH / uc::GALLON / *GASOLINE_DENSITY;
    pub static ref TE_ADIABATIC_STD: si::Temperature= Air::get_te_from_u(
            Air::get_specific_energy(*TE_STD_AIR).with_context(|| format_dbg!()).unwrap()
                + (Octane::get_specific_energy(*TE_STD_AIR).with_context(|| format_dbg!()).unwrap()
                    + *GASOLINE_LHV)
                    / *AFR_STOICH_GASOLINE,
        )
        .with_context(|| format_dbg!()).unwrap();
}

impl FuelConverterThermal {
    /// Solve change in temperature and other thermal effects
    /// # Arguments
    /// - `fc_state`: [FuelConverter] state
    /// - `te_amb`: ambient temperature
    /// - `pwr_thrl_fc_to_cab`: heat demand from HVAC system
    /// - `veh_speed`: current achieved speed
    /// - `dt`: simulation time step size
    fn solve(
        &mut self,
        fc_state: &FuelConverterState,
        te_amb: si::Temperature,
        pwr_thrl_fc_to_cab: si::Power,
        veh_speed: si::Velocity,
        dt: si::Time,
    ) -> anyhow::Result<()> {
        // film temperature for external convection calculations
        let te_air_film = 0.5 * (self.state.temperature + te_amb);
        // Reynolds number = density * speed * diameter / dynamic viscosity
        // NOTE: might be good to pipe in elevation
        let fc_air_film_re =
            Air::get_density(Some(te_air_film), None) * veh_speed * self.length_for_convection
                / Air::get_dyn_visc(te_air_film).with_context(|| format_dbg!())?;

        // calculate heat transfer coeff. from engine to ambient [W / (m ** 2 * K)]
        self.state.htc_to_amb = if veh_speed < 1.0 * uc::MPS {
            // if stopped, scale based on thermostat opening and constant convection
            (uc::R
                + self
                    .tstat_interp
                    .interpolate(&[self.state.temperature.get::<si::degree_celsius>()])
                    .with_context(|| format_dbg!())?
                    * self.radiator_effectiveness)
                * self.htc_to_amb_stop
        } else {
            // Calculate heat transfer coefficient for sphere,
            // from Incropera's Intro to Heat Transfer, 5th Ed., eq. 7.44
            let sphere_conv_params = get_sphere_conv_params(fc_air_film_re.get::<si::ratio>());
            let htc_to_amb_sphere: si::HeatTransferCoeff = sphere_conv_params.0
                * fc_air_film_re.get::<si::ratio>().powf(sphere_conv_params.1)
                * Air::get_pr(te_air_film)
                    .with_context(|| format_dbg!())?
                    .get::<si::ratio>()
                    .powf(1.0 / 3.0)
                * Air::get_therm_cond(te_air_film).with_context(|| format_dbg!())?
                / self.length_for_convection;
            // if stopped, scale based on thermostat opening and constant convection
            self.tstat_interp
                .interpolate(&[self.state.temperature.get::<si::degree_celsius>()])
                .with_context(|| format_dbg!())?
                * htc_to_amb_sphere
        };

        self.state.heat_to_amb =
            self.state.htc_to_amb * PI * self.length_for_convection.powi(typenum::P2::new()) / 4.0
                * (self.state.temperature - te_amb);

        // let heat_to_amb = ;
        // assumes fuel/air mixture is entering combustion chamber at block temperature
        // assumes stoichiometric combustion
        self.state.te_adiabatic = Air::get_te_from_u(
            Air::get_specific_energy(self.state.temperature).with_context(|| format_dbg!())?
                + (Octane::get_specific_energy(self.state.temperature)
                    .with_context(|| format_dbg!())?
                    // TODO: make config. for other fuels -- e.g. with enum for specific fuels and/or fuel properties
                    + *GASOLINE_LHV)
                    / *AFR_STOICH_GASOLINE,
        )
        .with_context(|| format_dbg!())?;
        // heat that will go both to the block and out the exhaust port
        let heat_gen = fc_state.pwr_fuel - fc_state.pwr_prop;
        let delta_temp: si::Temperature = (((self.htc_from_comb
            * (self.state.te_adiabatic - self.state.temperature))
            .min(self.max_frac_from_comb * heat_gen)
            - pwr_thrl_fc_to_cab
            - self.state.heat_to_amb)
            * dt)
            / self.heat_capacitance;
        self.state.temperature += delta_temp;

        self.state.eff_coeff = match self.fc_eff_model {
            FCTempEffModel::Linear(FCTempEffModelLinear {
                offset,
                slope_per_kelvin: slope,
                minimum,
            }) => minimum.max(
                (offset + slope * uc::R / uc::KELVIN * self.state.temperature).min(1.0 * uc::R),
            ),
            FCTempEffModel::Exponential(FCTempEffModelExponential {
                offset,
                lag,
                minimum,
            }) => ((1.0
                - f64::exp({
                    (-1.0 / {
                        let exp_denom: si::Ratio =
                            (lag / uc::KELVIN) * (self.state.temperature - offset);
                        exp_denom
                    })
                    .get::<si::ratio>()
                }))
                * uc::R)
                .max(minimum),
        };
        Ok(())
    }
}
impl SerdeAPI for FuelConverterThermal {}
impl Init for FuelConverterThermal {
    fn init(&mut self) -> anyhow::Result<()> {
        self.tstat_te_sto = self
            .tstat_te_sto
            .or(Some(85. * uc::KELVIN + *uc::CELSIUS_TO_KELVIN));
        self.tstat_te_delta = self.tstat_te_delta.or(Some(5. * uc::KELVIN));
        self.tstat_interp = Interp1D::new(
            vec![
                self.tstat_te_sto.unwrap().get::<si::degree_celsius>(),
                self.tstat_te_sto.unwrap().get::<si::degree_celsius>()
                    + self.tstat_te_delta.unwrap().get::<si::degree_celsius>(),
            ],
            vec![0.0, 1.0],
            Strategy::Linear,
            Extrapolate::Clamp,
        )
        .with_context(|| format_dbg!())?;
        Ok(())
    }
}

#[fastsim_api]
#[derive(Clone, Copy, Debug, Deserialize, Serialize, PartialEq, HistoryVec, SetCumulative)]
pub struct FuelConverterThermalState {
    /// time step index
    pub i: usize,
    /// Adiabatic flame temperature assuming complete (i.e. all fuel is consumed
    /// if fuel lean or stoich or all air is consumed if fuel rich) combustion
    pub te_adiabatic: si::Temperature,
    /// Current engine thermal mass temperature (lumped engine block and coolant)
    pub temperature: si::Temperature,
    /// Current heat transfer coefficient from [FuelConverter] to ambient
    pub htc_to_amb: si::HeatTransferCoeff,
    /// Current heat transfer to ambient
    pub heat_to_amb: si::Power,
    /// Efficency coefficient, used to modify [FuelConverter] effciency based on temperature
    pub eff_coeff: si::Ratio,
}

impl Init for FuelConverterThermalState {}
impl SerdeAPI for FuelConverterThermalState {}
impl Default for FuelConverterThermalState {
    fn default() -> Self {
        Self {
            i: Default::default(),
            te_adiabatic: *TE_ADIABATIC_STD,
            temperature: *TE_STD_AIR,
            htc_to_amb: Default::default(),
            heat_to_amb: Default::default(),
            eff_coeff: uc::R,
        }
    }
}

/// Model variants for how FC efficiency depends on temperature
#[derive(Debug, Clone, Deserialize, Serialize, PartialEq)]
pub enum FCTempEffModel {
    /// Linear temperature dependence
    Linear(FCTempEffModelLinear),
    /// Exponential temperature dependence
    Exponential(FCTempEffModelExponential),
}

impl Default for FCTempEffModel {
    fn default() -> Self {
        FCTempEffModel::Exponential(FCTempEffModelExponential::default())
    }
}

#[derive(Debug, Clone, Deserialize, Serialize, PartialEq)]
pub struct FCTempEffModelLinear {
    pub offset: si::Ratio,
    /// Change in efficiency factor per change in temperature [K]
    pub slope_per_kelvin: f64,
    pub minimum: si::Ratio,
}

impl Default for FCTempEffModelLinear {
    fn default() -> Self {
        Self {
            offset: 0.0 * uc::R,
            slope_per_kelvin: 25.0,
            minimum: 0.2 * uc::R,
        }
    }
}

#[derive(Debug, Clone, Deserialize, Serialize, PartialEq)]
pub struct FCTempEffModelExponential {
    /// temperature at which `fc_eta_temp_coeff` begins to grow
    pub offset: si::Temperature,
    /// exponential lag parameter [K^-1]
    pub lag: f64,
    /// minimum value that `fc_eta_temp_coeff` can take
    pub minimum: si::Ratio,
}

impl Default for FCTempEffModelExponential {
    fn default() -> Self {
        Self {
            offset: 0.0 * uc::KELVIN + *uc::CELSIUS_TO_KELVIN,
            lag: 25.0,
            minimum: 0.2 * uc::R,
        }
    }
}<|MERGE_RESOLUTION|>--- conflicted
+++ resolved
@@ -50,12 +50,8 @@
     }
 )]
 #[derive(Deserialize, Serialize, Debug, Clone, PartialEq, HistoryMethods)]
-<<<<<<< HEAD
 /// Struct for modeling [FuelConverter] (e.g. engine, fuel cell.) thermal plant
-=======
 #[non_exhaustive]
-/// Struct for modeling Fuel Converter (e.g. engine, fuel cell.)
->>>>>>> fcde5a11
 pub struct FuelConverter {
     /// [Self] Thermal plant, including thermal management controls
     #[serde(default, skip_serializing_if = "FuelConverterThermalOption::is_none")]
