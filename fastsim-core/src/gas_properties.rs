--- conflicted
+++ resolved
@@ -95,7 +95,7 @@
     #[pyo3(name = "get_te_from_h")]
     #[staticmethod]
     pub fn get_te_from_h_py(h: f64) -> anyhow::Result<f64> {
-        Ok(Self::get_te_from_h(h * uc::J_PER_KG)?.get::<si::degree_celsius>())
+        Ok(Self::get_te_from_h(h * uc::J_PER_KG)?.get::<si::kelvin>() - uc::CELSIUS_TO_KELVIN.value)
     }
 
     /// Returns temperature [°C] of air
@@ -104,7 +104,7 @@
     #[pyo3(name = "get_te_from_u")]
     #[staticmethod]
     pub fn get_te_from_u_py(u: f64) -> anyhow::Result<f64> {
-        Ok(Self::get_te_from_u(u * uc::J_PER_KG)?.get::<si::degree_celsius>())
+        Ok(Self::get_te_from_u(u * uc::J_PER_KG)?.get::<si::kelvin>() - uc::CELSIUS_TO_KELVIN.value)
     }
 
 )]
@@ -273,27 +273,18 @@
         .iter()
         .map(|x| *x * uc::KELVIN + *uc::CELSIUS_TO_KELVIN)
         .collect();
-<<<<<<< HEAD
-        pub static ref TEMP_FROM_ENTHALPY: Interpolator = Interpolator::Interp1D(Interp1D::new(
-=======
         pub static ref TEMP_FROM_ENTHALPY: Interpolator = Interpolator::new_1d(
->>>>>>> 120999ea
             ENTHALPY_VALUES.iter().map(|x| x.get::<si::joule_per_kilogram>()).collect::<Vec<f64>>(),
             TEMPERATURE_VALUES.iter().map(|x| x.get::<si::kelvin>()).collect::<Vec<f64>>(),
             Strategy::Linear,
             Extrapolate::Error
-<<<<<<< HEAD
-        ).unwrap());
-        pub static ref TEMP_FROM_ENERGY: Interpolator= Interpolator::Interp1D(Interp1D::new(
-=======
         ).unwrap();
         pub static ref TEMP_FROM_ENERGY: Interpolator = Interpolator::new_1d(
->>>>>>> 120999ea
             ENERGY_VALUES.iter().map(|x| x.get::<si::joule_per_kilogram>()).collect::<Vec<f64>>(),
             TEMPERATURE_VALUES.iter().map(|x| x.get::<si::kelvin>()).collect::<Vec<f64>>(),
             Strategy::Linear,
             Extrapolate::Error
-        ).unwrap());
+        ).unwrap();
         /// Thermal conductivity values of air corresponding to temperature values
         static ref THERMAL_CONDUCTIVITY_VALUES: Vec<si::ThermalConductivity> = [
             0.019597,
@@ -325,16 +316,12 @@
         .iter()
         .map(|x| *x * uc::WATT_PER_METER_KELVIN)
         .collect();
-<<<<<<< HEAD
-        pub static ref THERMAL_CONDUCTIVITY_INTERP: Interpolator = Interpolator::Interp1D(Interp1D::new(
-=======
         pub static ref THERMAL_CONDUCTIVITY_INTERP: Interpolator = Interpolator::new_1d(
->>>>>>> 120999ea
             TEMPERATURE_VALUES.iter().map(|x| x.get::<si::kelvin>()).collect::<Vec<f64>>(),
             THERMAL_CONDUCTIVITY_VALUES.iter().map(|x| x.get::<si::watt_per_meter_degree_celsius>()).collect::<Vec<f64>>(),
             Strategy::Linear,
             Extrapolate::Error
-        ).unwrap());
+        ).unwrap();
         /// Specific heat values of air corresponding to temperature values
         static ref C_P_VALUES: Vec<si::SpecificHeatCapacity> = [
             1006.2,
@@ -366,16 +353,12 @@
         .iter()
         .map(|x| *x * uc::J_PER_KG_K)
         .collect();
-<<<<<<< HEAD
-        pub static ref C_P_INTERP: Interpolator = Interpolator::Interp1D(Interp1D::new(
-=======
         pub static ref C_P_INTERP: Interpolator = Interpolator::new_1d(
->>>>>>> 120999ea
             TEMPERATURE_VALUES.iter().map(|x| x.get::<si::kelvin>()).collect::<Vec<f64>>(),
             C_P_VALUES.iter().map(|x| x.get::<si::joule_per_kilogram_kelvin>()).collect::<Vec<f64>>(),
             Strategy::Linear,
             Extrapolate::Error
-        ).unwrap());
+        ).unwrap();
         static ref ENTHALPY_VALUES: Vec<si::SpecificEnergy> = [
             338940.,
             341930.,
@@ -406,16 +389,12 @@
         .iter()
         .map(|x| *x * uc::J_PER_KG)
         .collect();
-<<<<<<< HEAD
-        pub static ref ENTHALPY_INTERP: Interpolator = Interpolator::Interp1D(Interp1D::new(
-=======
         pub static ref ENTHALPY_INTERP: Interpolator = Interpolator::new_1d(
->>>>>>> 120999ea
             TEMPERATURE_VALUES.iter().map(|x| x.get::<si::kelvin>()).collect::<Vec<f64>>(),
             ENTHALPY_VALUES.iter().map(|x| x.get::<si::joule_per_kilogram>()).collect::<Vec<f64>>(),
             Strategy::Linear,
             Extrapolate::Error
-        ).unwrap());
+        ).unwrap();
         pub static ref ENERGY_VALUES: Vec<si::SpecificEnergy> = [
             277880.,
             280000.,
@@ -446,16 +425,12 @@
         .iter()
         .map(|x| *x * uc::J_PER_KG)
         .collect();
-<<<<<<< HEAD
-        pub static ref ENERGY_INTERP: Interpolator = Interpolator::Interp1D(Interp1D::new(
-=======
         pub static ref ENERGY_INTERP: Interpolator = Interpolator::new_1d(
->>>>>>> 120999ea
             TEMPERATURE_VALUES.iter().map(|x| x.get::<si::kelvin>()).collect::<Vec<f64>>(),
             ENERGY_VALUES.iter().map(|x| x.get::<si::joule_per_kilogram>()).collect::<Vec<f64>>(),
             Strategy::Linear,
             Extrapolate::Error
-        ).unwrap());
+        ).unwrap();
         static ref DYN_VISCOSITY_VALUES: Vec<si::DynamicViscosity> = [
             1.4067e-05,
             1.4230e-05,
@@ -486,32 +461,24 @@
         .iter()
         .map(|x| *x * uc::PASCAL_SECOND)
         .collect();
-<<<<<<< HEAD
-        pub static ref DYN_VISC_INTERP: Interpolator = Interpolator::Interp1D(Interp1D::new(
-=======
         pub static ref DYN_VISC_INTERP: Interpolator = Interpolator::new_1d(
->>>>>>> 120999ea
             TEMPERATURE_VALUES.iter().map(|x| x.get::<si::kelvin>()).collect::<Vec<f64>>(),
             DYN_VISCOSITY_VALUES.iter().map(|x| x.get::<si::pascal_second>()).collect::<Vec<f64>>(),
             Strategy::Linear,
             Extrapolate::Error
-        ).unwrap());
+        ).unwrap();
         static ref PRANDTL_VALUES: Vec<si::Ratio> = DYN_VISCOSITY_VALUES
             .iter()
             .zip(C_P_VALUES.iter())
             .zip(THERMAL_CONDUCTIVITY_VALUES.iter())
             .map(|((mu, c_p), k)| -> si::Ratio {*mu * *c_p / *k})
             .collect::<Vec<si::Ratio>>();
-<<<<<<< HEAD
-        pub static ref PRANDTL_INTERP: Interpolator = Interpolator::Interp1D(Interp1D::new(
-=======
         pub static ref PRANDTL_INTERP: Interpolator = Interpolator::new_1d(
->>>>>>> 120999ea
             TEMPERATURE_VALUES.iter().map(|x| x.get::<si::kelvin>()).collect::<Vec<f64>>(),
             PRANDTL_VALUES.iter().map(|x| x.get::<si::ratio>()).collect::<Vec<f64>>(),
             Strategy::Linear,
             Extrapolate::Error
-        ).unwrap());
+        ).unwrap();
     }
 }
 
@@ -584,16 +551,12 @@
         .iter()
         .map(|x| *x * uc::KELVIN + *uc::CELSIUS_TO_KELVIN)
         .collect();
-<<<<<<< HEAD
-        pub static ref TEMP_FROM_ENERGY: Interpolator = Interpolator::Interp1D(Interp1D::new(
-=======
         pub static ref TEMP_FROM_ENERGY: Interpolator = Interpolator::new_1d(
->>>>>>> 120999ea
            ENERGY_VALUES.iter().map(|x| x.get::<si::joule_per_kilogram>()).collect::<Vec<f64>>(),
            TEMPERATURE_VALUES.iter().map(|x| x.get::<si::kelvin>()).collect::<Vec<f64>>(),
            Strategy::Linear,
            Extrapolate::Error
-        ).unwrap());
+        ).unwrap();
         pub static ref ENERGY_VALUES: Vec<si::SpecificEnergy> = [
             -3.8247e+05,
             -3.7645e+05,
@@ -624,16 +587,12 @@
         .iter()
         .map(|x| *x * uc::J_PER_KG)
         .collect();
-<<<<<<< HEAD
-        pub static ref ENERGY_INTERP: Interpolator = Interpolator::Interp1D(Interp1D::new(
-=======
         pub static ref ENERGY_INTERP: Interpolator = Interpolator::new_1d(
->>>>>>> 120999ea
            TEMPERATURE_VALUES.iter().map(|x| x.get::<si::kelvin>()).collect::<Vec<f64>>(),
            ENERGY_VALUES.iter().map(|x| x.get::<si::joule_per_kilogram>()).collect::<Vec<f64>>(),
            Strategy::Linear,
            Extrapolate::Error
-        ).unwrap());
+        ).unwrap();
     }
 }
 
@@ -653,7 +612,7 @@
     #[pyo3(name = "get_te_from_u")]
     #[staticmethod]
     pub fn get_te_from_u_py(u: f64) -> anyhow::Result<f64> {
-        Ok(Self::get_te_from_u(u * uc::J_PER_KG)?.get::<si::degree_celsius>())
+        Ok(Self::get_te_from_u(u * uc::J_PER_KG)?.get::<si::kelvin>() - uc::CELSIUS_TO_KELVIN.value)
     }
 )]
 #[derive(Deserialize, Serialize, Debug, Clone, PartialEq, HistoryMethods)]
