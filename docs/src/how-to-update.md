# How to Update This Markdown Book

[mdBook Documentation](https://rust-lang.github.io/mdBook/)

## Setup

If not already done, [install mdbook](https://rust-lang.github.io/mdBook/guide/installation.html)

## Serving locally
Run the following in the repository root directory: 
1. If any python files were modified, 
    1. Install [pipx](https://github.com/pypa/pipx#install-pipx)
    1. Install [pydoc-markdown](https://niklasrosenstein.github.io/pydoc-markdown/#installation-)
    1. run `pydoc-markdown -I python/ --render-toc > docs/src/python-doc.md`. Do not modify this file manually. 
1. Run `mdbook serve --open docs/`

## Publishing
1. Update `book.toml` or files in `docs/src/`
<<<<<<< HEAD
1. Make sure the docs look good locally by running the steps in [Serving Locally](#serving-locally).
1. Commit files and push to `fastsim-2` branch
=======
1. Make sure the docs look good locally by running the steps in [Serving Locally](#serving-locally)
1. Commit files and push to `main` branch
>>>>>>> 1952581d

After that, a GitHub action will build the book and publish it.<|MERGE_RESOLUTION|>--- conflicted
+++ resolved
@@ -16,12 +16,7 @@
 
 ## Publishing
 1. Update `book.toml` or files in `docs/src/`
-<<<<<<< HEAD
 1. Make sure the docs look good locally by running the steps in [Serving Locally](#serving-locally).
 1. Commit files and push to `fastsim-2` branch
-=======
-1. Make sure the docs look good locally by running the steps in [Serving Locally](#serving-locally)
-1. Commit files and push to `main` branch
->>>>>>> 1952581d
 
 After that, a GitHub action will build the book and publish it.